--- conflicted
+++ resolved
@@ -203,11 +203,7 @@
 
     job.wall_time_minutes = args.wall_minutes
     job.num_nodes = args.nodes
-<<<<<<< HEAD
     job.ranks_per_node = args.ranks_per_node
-=======
-    job.ranks_per_node = args.ppn
->>>>>>> 5e1d1b25
     job.threads_per_rank = args.threads_per_rank
     job.threads_per_core = args.threads_per_core
     job.environ_vars = ":".join(args.env)
