'''Main Launcher entry point

The ``main()`` function contains the Launcher service loop, in which:
    1. Transitions are checked for completion and jobs states are updated
    2. Dependencies of waiting jobs are checked
    3. New transitions are added to the transitions queue
    4. The RunnerGroup is checked for jobs that have stopped execution
    5. A new Runner is created according to logic in create_next_runner

The ``sig_handler()`` handler is invoked either when the time limit is exceeded or
if the program receives a SIGTERM or SIGINT. This takes the necessary cleanup
actions and is guaranteed to execute only once through the EXIT_FLAG global
flag.
'''
from collections import defaultdict
from importlib.util import find_spec
import logging
from math import floor
from datetime import datetime
import os
import sys
import signal
import subprocess
import shlex
import time

from django import db
from balsam import config_logging, settings, setup
from balsam.core import transitions
from balsam.launcher import worker
from balsam.launcher.util import (
    remaining_time_minutes, delay_generator, get_tail
    )
from balsam.service.schedulers import JobEnv
from balsam.scripts.cli import config_launcher_subparser
from balsam.core import models

logger = logging.getLogger('balsam.launcher.launcher')
BalsamJob = models.BalsamJob
EXIT_FLAG = False


def sig_handler(signum, stack):
    global EXIT_FLAG
    EXIT_FLAG = True


class MPIRun:
    RUN_DELAY = 0.10  # 1000 jobs / 100 sec

    # TODO(KGF): extend to encapsulate scheduler-dependent quirks of starting/signaling/etc.
    # an application (e.g. do not directly kill app in Slurm; use scancel).
    # The goal is to encapsulate every platform-specific detail in a separate cluster
    # interface class, so that launcher.py can be written as generically as possible
    #
    # mpirun.start() # launch the process
    # mpirun.poll()  # check status
    # mpirun.terminate() # send friendly term signal
    # mpirun.force_kill()  # send force-kill signal
    def __init__(self, job, workers):
        self.job = job
        self.workers = workers
        for w in self.workers:
            w.idle = False

        envs = os.environ.copy()
        envs.update(job.get_envs())
        app_cmd = job.app_cmd
        nranks = job.num_ranks
        affinity = job.cpu_affinity
        rpn = job.ranks_per_node
        tpr = job.threads_per_rank
        tpc = job.threads_per_core
        mpi_flags = job.mpi_flags

        mpi_cmd = workers[0].mpi_cmd
        mpi_str = mpi_cmd(workers, app_cmd=app_cmd, envs={},
                          num_ranks=nranks, ranks_per_node=rpn,
                          cpu_affinity=affinity, threads_per_rank=tpr,
                          threads_per_core=tpc, mpi_flags=mpi_flags)
        basename = job.name
        outname = os.path.join(job.working_directory, f"{basename}.out")
        self.outfile = open(outname, 'w+b')
        envscript = job.envscript
        if envscript:
            args = ' '.join(['source', envscript, '&&', mpi_str])
            shell = True
        else:
            args = shlex.split(mpi_str)
            shell = False
        logger.info(f"{job.cute_id} Popen (shell={shell}):\n{args}\n on workers: {workers}")
        self.process = subprocess.Popen(
                args=args,
                cwd=job.working_directory,
                stdout=self.outfile,
                stderr=subprocess.STDOUT,
                shell=shell,
                env=envs,
                )
        self.current_state = 'RUNNING'
        self.err_msg = None
        time.sleep(self.RUN_DELAY)

    def free_workers(self):
        for w in self.workers:
            w.idle = True


class MPILauncher:
    MAX_CONCURRENT_RUNS = settings.MAX_CONCURRENT_MPIRUNS

<<<<<<< HEAD
    def __init__(self, wf_name, time_limit_minutes, gpus_per_node,
                 limit_nodes=None, offset_nodes=None):
=======
    def __init__(self, wf_name, time_limit_minutes, gpus_per_node, persistent):
>>>>>>> d3ae5b80
        self.jobsource = BalsamJob.source
        self.jobsource.workflow = wf_name
        if wf_name:
            logger.info(f'Filtering jobs with workflow matching {wf_name}')
        else:
            logger.info('No workflow filter')

        self.jobsource.clear_stale_locks()
        self.jobsource.start_tick()
        self.worker_group = worker.WorkerGroup(limit=limit_nodes, offset=offset_nodes)
        self.total_nodes = sum(w.num_nodes for w in self.worker_group)
        os.environ['BALSAM_LAUNCHER_NODES'] = str(self.total_nodes)
        os.environ['BALSAM_JOB_MODE'] = "mpi"

        self.timer = remaining_time_minutes(time_limit_minutes)
        self.is_persistent = persistent
        self.delayer = delay_generator()
        self.last_report = 0
        self.exit_counter = 0
        self.mpi_runs = []
        self.jobsource.check_qLaunch()
        if self.jobsource.qLaunch is not None:
            sched_id = self.jobsource.qLaunch.scheduler_id
            self.RUN_MESSAGE = f'Batch Scheduler ID: {sched_id}'
        else:
            self.RUN_MESSAGE = 'Not scheduled by service'

    def time_step(self):
        '''Pretty log of remaining time'''
        global EXIT_FLAG

        next(self.delayer)
        try:
            minutes_left = next(self.timer)
        except StopIteration:
            EXIT_FLAG = True
            return

        if minutes_left > 1e12:
            return
        whole_minutes = floor(minutes_left)
        whole_seconds = round((minutes_left - whole_minutes)*60)
        time_str = f"{whole_minutes:02d} min : {whole_seconds:02d} sec remaining"
        logger.info(time_str)

    def check_exit(self):
        global EXIT_FLAG
        try:
            remaining_minutes = next(self.timer)
        except StopIteration:
            EXIT_FLAG = True
            logger.info("Out of time; preparing to exit")
            return
        if remaining_minutes <= 0:
            EXIT_FLAG = True
            logger.info("Out of time; preparing to exit")
            return
        if not self.is_persistent:
            if self.is_active:
                # Reset exit counter whenever jobs are running, runable, or transitionble
                self.exit_counter = 0
                logger.debug("Some runs are still active; will not quit")
                return
            processable = BalsamJob.objects.filter(state__in=models.PROCESSABLE_STATES)
            if self.jobsource.workflow:
                processable = processable.filter(workflow__contains=self.jobsource.workflow)
            if processable.count() > 0:
                self.exit_counter = 0
                logger.debug("Some BalsamJobs are still transitionable; will not quit")
                return
            if self.get_runnable().count() > 0:
                self.exit_counter = 0
                return
            else:
                self.exit_counter += 1
                logger.info(f"Nothing to do (exit counter {self.exit_counter}/10)")
            if self.exit_counter == 10:
                EXIT_FLAG = True

    def check_state(self, run):
        retcode = run.process.poll()
        if retcode is None:
            run.current_state = 'RUNNING'
        elif retcode == 0:
            logger.info(f"MPIRun {run.job.cute_id} done")
            run.current_state = 'RUN_DONE'
            run.outfile.close()
            run.free_workers()
        else:
            run.process.communicate()
            run.outfile.close()
            tail = get_tail(run.outfile.name)
            run.current_state = 'RUN_ERROR'
            run.err_msg = tail
            logger.info(f"MPIRun {run.job.cute_id} error code {retcode}:\n{tail}")
            run.free_workers()
        return run.current_state

    def timeout_kill(self, runs, timeout=10):
        for run in runs:
            run.process.terminate()  # SIGTERM
        start = time.time()
        for run in runs:
            try:
                run.process.wait(timeout=timeout)
            except:
                break
            if time.time() - start > timeout:
                break
        for run in runs:
            run.process.kill()
            run.free_workers()

    def update(self, timeout=False):
        by_states = defaultdict(list)
        for run in self.mpi_runs:
            state = self.check_state(run)
            by_states[state].append(run)

        done_pks = [r.job.pk for r in by_states['RUN_DONE']]
        BalsamJob.batch_update_state(done_pks, 'RUN_DONE')
        self.jobsource.release(done_pks)

        error_pks = [r.job.pk for r in by_states['RUN_ERROR']]
        with db.transaction.atomic():
            models.safe_select(BalsamJob.objects.filter(pk__in=error_pks))
            for run in by_states['RUN_ERROR']:
                run.job.refresh_from_db()
                run.job.update_state('RUN_ERROR', run.err_msg)
        self.jobsource.release(error_pks)

        active_pks = [r.job.pk for r in by_states['RUNNING']]
        if timeout:
            self.timeout_kill(by_states['RUNNING'])
            BalsamJob.batch_update_state(active_pks, 'RUN_TIMEOUT')
            self.jobsource.release(active_pks)
        else:
            killquery = self.jobsource.filter(job_id__in=active_pks, state='USER_KILLED')
            kill_pks  = killquery.values_list('job_id', flat=True)
            to_kill = [run for run in by_states['RUNNING'] if run.job.pk in kill_pks]
            self.timeout_kill(to_kill)
            self.jobsource.release(kill_pks)
            for run in to_kill: by_states['RUNNING'].remove(run)

        if timeout:
            self.mpi_runs = []
        else:
            self.mpi_runs = by_states['RUNNING']

    def get_runnable(self):
        '''queryset: jobs that can finish on idle workers (disregarding time limits)'''
        manager = self.jobsource
        num_idle = len(self.worker_group.idle_workers())
        if num_idle == 0:
            logger.debug(f'No idle worker nodes to run jobs')
            return manager.none()
        else:
            logger.debug(f'{num_idle} idle worker nodes')

        return manager.get_runnable(
            max_nodes=num_idle,
            order_by=('-num_nodes', '-wall_time_minutes')
        )

    def report_constrained(self):
        now = time.time()
        elapsed = now - self.last_report
        if elapsed < 10:
            return
        else:
            self.last_report = now
        num_idle = len(self.worker_group.idle_workers())
        logger.info(f'{num_idle} idle worker nodes')
        all_runnable = BalsamJob.objects.filter(state__in=models.RUNNABLE_STATES)
        unlocked = all_runnable.filter(lock='')
        logger.info('No runnable jobs')
        logger.info(f'{all_runnable.count()} runnable jobs across entire Balsam DB')
        logger.info(f'{unlocked.count()} of these are unlocked')
        if self.jobsource.workflow:
            unlocked = unlocked.filter(workflow__contains=self.jobsource.workflow)
            logger.info(f'{unlocked.count()} of these match the current workflow filter')
        too_large = unlocked.filter(num_nodes__gt=num_idle).count()
        if too_large > 0:
            logger.info(f'{too_large} of these could run now; but require more than {num_idle} nodes.')

    def launch(self):
        num_idle = len(self.worker_group.idle_workers())
        num_active = len(self.mpi_runs)
        max_acquire = min(num_idle, self.MAX_CONCURRENT_RUNS - num_active)
        max_acquire = max(max_acquire, 0)

        if num_active >= self.MAX_CONCURRENT_RUNS:
            logger.info(f'Reached MAX_CONCURRENT_MPIRUNS limit')
            return

        runnable = self.get_runnable()
        num_runnable = runnable.count()
        if num_runnable > 0:
            logger.debug(f"{num_runnable} runnable jobs")
        else:
            self.report_constrained()
            return

        # pre-assign jobs to nodes (descending order of node count)
        cache = list(runnable[:max_acquire])
        pre_assignments = []
        idx = 0
        while idx < len(cache):
            job = cache[idx]
            workers = self.worker_group.request(job.num_nodes)
            if workers:
                pre_assignments.append((job, workers))
                idx += 1
            else:
                num_idle = sum(w.num_nodes for w in self.worker_group.idle_workers())
                assert job.num_nodes > num_idle
                idx = next((i for i, job in enumerate(cache[idx:], idx) if
                            job.num_nodes <= num_idle), len(cache))

        # acquire lock on jobs
        to_acquire = [job.pk for (job, workers) in pre_assignments]
        acquired_pks = self.jobsource.acquire(to_acquire)
        logger.debug(f'Acquired lock on {len(acquired_pks)} out of {len(pre_assignments)} jobs marked for running')

        # dispatch runners; release workers that did not acquire job
        for (job, workers) in pre_assignments:
            if job.pk in acquired_pks:
                run = MPIRun(job, workers)
                self.mpi_runs.append(run)
            else:
                for w in workers:
                    w.idle = True
        BalsamJob.batch_update_state(acquired_pks, 'RUNNING', self.RUN_MESSAGE)

    def run(self):
        '''Main Launcher service loop'''
        global EXIT_FLAG
        try:
            while not EXIT_FLAG:
                self.time_step()
                self.launch()
                self.update()
                self.check_exit()
        except:
            raise
        finally:
            logger.debug('EXIT: breaking launcher service loop')
            self.update(timeout=True)
            assert not self.is_active
            logger.info('Exit: All MPI runs terminated')
            self.jobsource.release_all_owned()
            logger.info('Exit: Launcher Released all BalsamJob locks')

    @property
    def is_active(self):
        return len(self.mpi_runs) > 0


class SerialLauncher:
    ZMQ_ENSEMBLE_EXE = find_spec("balsam.launcher.serial_mode_timed").origin

<<<<<<< HEAD
    def __init__(self, wf_name=None, time_limit_minutes=60, gpus_per_node=None, limit_nodes=None, offset_nodes=None):
=======
    def __init__(self, wf_name=None, time_limit_minutes=60, gpus_per_node=None,
                 persistent=False):
        self.jobsource = BalsamJob.source
>>>>>>> d3ae5b80
        self.wf_name = wf_name
        self.gpus_per_node = gpus_per_node
        self.is_persistent = persistent

        timer = remaining_time_minutes(time_limit_minutes)
        minutes_left = max(0.1, next(timer) - 1)
        self.worker_group = worker.WorkerGroup(limit=limit_nodes, offset=offset_nodes)

        hostnames = sorted([w.hostname for w in self.worker_group])
        master_host = hostnames[0]
        master_port = 19876
        timestamp = datetime.now().strftime('%Y-%m-%d_%H%M%S')
        log_fname = f'serial-ensemble_{timestamp}.log'

        self.total_nodes = sum(w.num_nodes for w in self.worker_group)
        os.environ['BALSAM_LAUNCHER_NODES'] = str(self.total_nodes)
        os.environ['BALSAM_JOB_MODE'] = "serial"

        self.app_cmd = f"{sys.executable} {self.ZMQ_ENSEMBLE_EXE}"
        self.app_cmd += f" --time-limit-min={minutes_left}"
<<<<<<< HEAD
        self.app_cmd += f" --master-address {master_host}:{master_port}"
        self.app_cmd += f" --log-filename {log_fname}"
        self.app_cmd += f" --num-workers {len(self.worker_group)-1}"
        if self.wf_name: self.app_cmd += f" --wf-name={self.wf_name}"
        if self.gpus_per_node: self.app_cmd += f" --gpus-per-node={self.gpus_per_node}"
=======
        if self.wf_name:
            self.app_cmd += f" --wf-name={self.wf_name}"
        if self.gpus_per_node:
            self.app_cmd += f" --gpus-per-node={self.gpus_per_node}"
        if self.is_persistent:
            self.app_cmd += f" --persistent"
>>>>>>> d3ae5b80

    def run(self):
        global EXIT_FLAG
        workers = self.worker_group
        if self.total_nodes == 1:
<<<<<<< HEAD
=======
            logger.warning("Running Serial job mode with only one node.\nTypically, "
            "this Balsam job mode is invoked with only one rank per node, and the "
            "master process occupies the entire first node.\n"
            "For a single node, launching 2 ranks (1 master; 1 ensemble worker) on the node."
            )
>>>>>>> d3ae5b80
            num_ranks = 2
            rpn = 2
        else:
            # TODO(KGF): Ideally, one node should have 2 ranks (one extra for the Master process)
            # and the remaining nodes should each have 1 rank. Could likely change rpn=2,
            # num_ranks=2*self.total_nodes here for the srun step, and ignore the second rank
            # for most nodes within the mpi_ensemble.py launching of worker processes
            num_ranks = self.total_nodes
            rpn = 1
        mpi_str = workers.mpi_cmd(
            workers, app_cmd=self.app_cmd, num_ranks=num_ranks, ranks_per_node=rpn,
            cpu_affinity='none', envs={})
        logger.info(f'Starting MPI Fork ensemble process:\n{mpi_str}')

        self.outfile = open(os.path.join(settings.LOGGING_DIRECTORY, 'ensemble.out'), 'wb')
        self.process = subprocess.Popen(args=shlex.split(mpi_str), bufsize=1,
                                        stdout=self.outfile, stderr=subprocess.STDOUT,
                                        shell=False)

        while not EXIT_FLAG:
            try:
                retcode = self.process.wait(timeout=2)
            except subprocess.TimeoutExpired:
                pass
            else:
                logger.info(f'ensemble pull subprocess returned {retcode}')
                break
        logger.debug("EXIT_FLAG has been flipped!")

        # do not directly kill a srun job step (would only kill srun; task continues to run)
        # TODO(KGF): see above comments about encapsulating within MPIRun derived class
        if settings.SCHEDULER_CLASS == "SlurmScheduler":
            # Use scancel insteak of pkill, kill, etc.
            sched_id = JobEnv.current_scheduler_id
            term_str = f"scancel --signal=TERM {sched_id}.0"
            logger.debug(f"Invoking Slurm scancel for mpi_ensemble job step: \"{term_str}\"")
            # TODO(KGF): calling scancel here may not be necessary, since "scancel --batch JOB_ID"
            # might already correctly call scancel on srun steps after the parent batch script
            # finishes handling the original/explicit SIGTERM here
            subprocess.Popen(args=shlex.split(term_str), bufsize=1,
                             stdout=self.outfile, stderr=subprocess.STDOUT,
                             shell=False)
            # TODO(KGF): consider sending SIGKILL via Slurm daemon if 1st scancel fails
        else:
            logger.debug(f"Sending SIGTERM to mpi_ensemble (pid={self.process.pid})")
            self.process.terminate()
            try:
                logger.debug("Waiting on mpi_ensemble to stop...")
                self.process.wait(timeout=10)
            except subprocess.TimeoutExpired:
                logger.debug("No response in 10 seconds! Sending SIGKILL!")
                self.process.kill()
            logger.debug(f"Child mpi_ensemble process return code={self.process.returncode}")
        self.outfile.close()
        logger.info("ensemble.out file closed.")


def main(args):
    signal.signal(signal.SIGINT,  sig_handler)
    signal.signal(signal.SIGTERM, sig_handler)

    wf_filter = args.wf_filter
    job_mode = args.job_mode
    timelimit_min = args.time_limit_minutes
    persistent = args.persistent
    nthread = (args.num_transition_threads if args.num_transition_threads
               else settings.NUM_TRANSITION_THREADS)
    gpus_per_node = args.gpus_per_node
    limit_nodes = args.limit_nodes
    offset_nodes = args.offset_nodes

    Launcher = MPILauncher if job_mode == 'mpi' else SerialLauncher

    try:
        if nthread > 0:
            transition_pool = transitions.TransitionProcessPool(nthread, wf_filter)
        else:
            transition_pool = None
<<<<<<< HEAD
        launcher = Launcher(wf_filter, timelimit_min, gpus_per_node,
                            limit_nodes, offset_nodes)
=======
        launcher = Launcher(wf_filter, timelimit_min, gpus_per_node, persistent)
>>>>>>> d3ae5b80
        launcher.run()
    except:
        raise
    finally:
        if transition_pool is not None:
            transition_pool.terminate()
        logger.info("Exit: Launcher exit graceful\n\n")


def get_args(inputcmd=None):
    '''Parse command line arguments'''
    parser = config_launcher_subparser()
    if inputcmd:
        return parser.parse_args(inputcmd)
    else:
        return parser.parse_args()


if __name__ == "__main__":
    setup()
    args = get_args()
    config_logging('launcher')
    logger.info("Loading Balsam Launcher")
    main(args)<|MERGE_RESOLUTION|>--- conflicted
+++ resolved
@@ -109,12 +109,8 @@
 class MPILauncher:
     MAX_CONCURRENT_RUNS = settings.MAX_CONCURRENT_MPIRUNS
 
-<<<<<<< HEAD
-    def __init__(self, wf_name, time_limit_minutes, gpus_per_node,
+    def __init__(self, wf_name, time_limit_minutes, gpus_per_node, persistent,
                  limit_nodes=None, offset_nodes=None):
-=======
-    def __init__(self, wf_name, time_limit_minutes, gpus_per_node, persistent):
->>>>>>> d3ae5b80
         self.jobsource = BalsamJob.source
         self.jobsource.workflow = wf_name
         if wf_name:
@@ -376,13 +372,8 @@
 class SerialLauncher:
     ZMQ_ENSEMBLE_EXE = find_spec("balsam.launcher.serial_mode_timed").origin
 
-<<<<<<< HEAD
-    def __init__(self, wf_name=None, time_limit_minutes=60, gpus_per_node=None, limit_nodes=None, offset_nodes=None):
-=======
     def __init__(self, wf_name=None, time_limit_minutes=60, gpus_per_node=None,
-                 persistent=False):
-        self.jobsource = BalsamJob.source
->>>>>>> d3ae5b80
+                 persistent=False, limit_nodes=None, offset_nodes=None):
         self.wf_name = wf_name
         self.gpus_per_node = gpus_per_node
         self.is_persistent = persistent
@@ -403,42 +394,21 @@
 
         self.app_cmd = f"{sys.executable} {self.ZMQ_ENSEMBLE_EXE}"
         self.app_cmd += f" --time-limit-min={minutes_left}"
-<<<<<<< HEAD
         self.app_cmd += f" --master-address {master_host}:{master_port}"
         self.app_cmd += f" --log-filename {log_fname}"
         self.app_cmd += f" --num-workers {len(self.worker_group)-1}"
-        if self.wf_name: self.app_cmd += f" --wf-name={self.wf_name}"
-        if self.gpus_per_node: self.app_cmd += f" --gpus-per-node={self.gpus_per_node}"
-=======
         if self.wf_name:
             self.app_cmd += f" --wf-name={self.wf_name}"
         if self.gpus_per_node:
             self.app_cmd += f" --gpus-per-node={self.gpus_per_node}"
         if self.is_persistent:
             self.app_cmd += f" --persistent"
->>>>>>> d3ae5b80
 
     def run(self):
         global EXIT_FLAG
         workers = self.worker_group
-        if self.total_nodes == 1:
-<<<<<<< HEAD
-=======
-            logger.warning("Running Serial job mode with only one node.\nTypically, "
-            "this Balsam job mode is invoked with only one rank per node, and the "
-            "master process occupies the entire first node.\n"
-            "For a single node, launching 2 ranks (1 master; 1 ensemble worker) on the node."
-            )
->>>>>>> d3ae5b80
-            num_ranks = 2
-            rpn = 2
-        else:
-            # TODO(KGF): Ideally, one node should have 2 ranks (one extra for the Master process)
-            # and the remaining nodes should each have 1 rank. Could likely change rpn=2,
-            # num_ranks=2*self.total_nodes here for the srun step, and ignore the second rank
-            # for most nodes within the mpi_ensemble.py launching of worker processes
-            num_ranks = self.total_nodes
-            rpn = 1
+        num_ranks = self.total_nodes
+        rpn = 1
         mpi_str = workers.mpi_cmd(
             workers, app_cmd=self.app_cmd, num_ranks=num_ranks, ranks_per_node=rpn,
             cpu_affinity='none', envs={})
@@ -508,12 +478,8 @@
             transition_pool = transitions.TransitionProcessPool(nthread, wf_filter)
         else:
             transition_pool = None
-<<<<<<< HEAD
-        launcher = Launcher(wf_filter, timelimit_min, gpus_per_node,
+        launcher = Launcher(wf_filter, timelimit_min, gpus_per_node, persistent,
                             limit_nodes, offset_nodes)
-=======
-        launcher = Launcher(wf_filter, timelimit_min, gpus_per_node, persistent)
->>>>>>> d3ae5b80
         launcher.run()
     except:
         raise
