from collections import defaultdict, Counter
from itertools import combinations
import os
import json
import logging
import re
import numpy as np
import socket
import time
import threading
from datetime import datetime, timedelta
from django.utils import timezone
import uuid
from getpass import getuser
from pprint import pformat

from balsam import setup
setup()

from django.core.exceptions import ValidationError, ObjectDoesNotExist
from django.db.utils import OperationalError
from django.conf import settings
from django.db import models, transaction
from django.db.models import Value as V
from django.db.models import Q
from django.db import connection
from django.db.models.functions import Concat
from django.contrib.postgres.fields import JSONField

logger = logging.getLogger(__name__)

class InvalidStateError(ValidationError): pass
class InvalidParentsError(ValidationError): pass
class NoApplication(Exception): pass


TIME_FMT = '%m-%d-%Y %H:%M:%S.%f'

STATES = '''
CREATED
AWAITING_PARENTS
READY

STAGED_IN
PREPROCESSED

RUNNING
RUN_DONE

POSTPROCESSED
JOB_FINISHED

RUN_TIMEOUT
RUN_ERROR
RESTART_READY

FAILED
USER_KILLED
'''.split()

ACTIVE_STATES = '''
RUNNING
'''.split()

PROCESSABLE_STATES = '''
CREATED
AWAITING_PARENTS
READY
STAGED_IN
RUN_DONE
POSTPROCESSED
RUN_TIMEOUT
RUN_ERROR
'''.split()

RUNNABLE_STATES = '''
PREPROCESSED
RESTART_READY
'''.split()

END_STATES = '''
JOB_FINISHED
FAILED
USER_KILLED
'''.split()

STATE_TIME_PATTERN = re.compile(r'''
^                  # start of line
\[                 # opening square bracket
(\d+-\d+-\d\d\d\d  # date MM-DD-YYYY
\s+                # one or more space
\d+:\d+:\d+\.\d+)  # time HH:MM:SS.MICROSEC
\s+                # one or more space
(\w+)              # state
\s*                # 0 or more space
\]                 # closing square bracket
''', re.VERBOSE | re.MULTILINE)

_app_cache = {}


def process_job_times(qs=None):
    '''Returns {state : [elapsed_seconds_for_each_job_to_reach_state]}
    Useful for tracking job performance/throughput'''

    if qs is None: qs = BalsamJob.objects
    data = qs.values_list('state_history', flat=True)
    data = '\n'.join(data)
    matches = STATE_TIME_PATTERN.finditer(data)
    result = ( m.groups() for m in matches )
    result = ( (state, datetime.strptime(time_str, TIME_FMT))
              for (time_str, state) in result )
    time_data = defaultdict(list)
    for state, time in result:
        time_data[state].append(time)
    return time_data


def utilization_report(time_data=None):
    if time_data is None:
        qs = BalsamJob.objects
        time_data = process_job_times(qs=qs)
    start_times = time_data.get('RUNNING', [])
    end_times = []
    for state in ['RUN_DONE', 'RUN_ERROR', 'RUN_TIMEOUT']:
        end_times.extend(time_data.get(state, []))

    startCounts = Counter(start_times)
    endCounts = Counter(end_times)
    for t in endCounts:
        endCounts[t] *= -1
    merged = sorted(list(startCounts.items()) + list(endCounts.items()),
                    key = lambda x: x[0])
    counts = np.fromiter((x[1] for x in merged), dtype=np.int)

    times = [x[0] for x in merged]
    running = np.cumsum(counts)
    return (times, running)


def throughput_report(time_data=None):
    if time_data is None:
        qs = BalsamJob.objects
        time_data = process_job_times(qs=qs)
    done_times = time_data.get('RUN_DONE', [])
    doneCounts = sorted(list(Counter(done_times).items()),key=lambda x:x[0])
    times = [x[0] for x in doneCounts]
    counts = np.cumsum(np.fromiter((x[1] for x in doneCounts), dtype=np.int))
    return (times, counts)


def error_report(time_data=None):
    if time_data is None:
        qs = BalsamJob.objects
        time_data = process_job_times(qs=qs)
    err_times = time_data.get('RUN_ERROR', [])
    if not err_times:
        return
    time0 = min(err_times)
    err_seconds = np.array([(t-time0).total_seconds() for t in err_times])
    hmin, hmax = 0, max(err_seconds)
    bins = np.arange(hmin, hmax+60, 60)
    times = [time0 + timedelta(seconds=s) for s in bins]
    hist, _ = np.histogram(err_seconds, bins=bins, density=False)
    assert len(times) == len(hist) + 1
    return times, hist


def assert_disjoint():
    groups = [ACTIVE_STATES, PROCESSABLE_STATES, RUNNABLE_STATES, END_STATES]
    joined = [state for g in groups for state in g]
    assert len(joined) == len(set(joined)) == len(STATES)
    assert set(joined) == set(STATES)
<<<<<<< HEAD
    for g1,g2 in combinations(groups, 2):
        s1,s2 = set(g1), set(g2)
=======
    for g1, g2 in combinations(groups, 2):
        s1, s2 = set(g1), set(g2)
>>>>>>> 7d516d79
        assert s1.intersection(s2) == set()


assert_disjoint()


def validate_state(value):
    if value not in STATES:
        raise InvalidStateError(f"{value} is not a valid state in balsam.models")


def get_time_string():
    return timezone.now().strftime(TIME_FMT)


def from_time_string(s):
    return datetime.strptime(s, TIME_FMT)


def history_line(state='CREATED', message=''):
    return f"\n[{get_time_string()} {state}] ".rjust(46) + message


def safe_select(queryset):
    qs = queryset.order_by('job_id').select_for_update()
    pks = None
    while pks is None:
        try:
            pks = list(qs.values_list('job_id', flat=True))
        except OperationalError as e:
            logger.error(f'select for update error: {e}\nRetrying...')
            time.sleep(0.2)
    return BalsamJob.objects.filter(pk__in=pks)


class QueuedLaunch(models.Model):

    ADVISORY_LOCK_ID = hash(getuser())
    scheduler_id = models.IntegerField(default=0, db_index=True)
    project = models.TextField(default=settings.DEFAULT_PROJECT)
    queue = models.TextField(default='')
    nodes = models.IntegerField(default=0)
    wall_minutes = models.IntegerField(default=0)
    job_mode = models.TextField(default='')
    wf_filter = models.TextField(default='')
    sched_flags = models.TextField(default='')
    command = models.TextField(default='')
    state = models.TextField(default='pending-submission')
    prescheduled_only = models.BooleanField(default=True) # if disabled, all BalsamJobs eligible to run
    from_balsam = models.BooleanField(default=True) # if disabled, all BalsamJobs eligible to run

    @classmethod
    def acquire_advisory(self):
        with connection.cursor() as cursor:
            command = f"SELECT pg_try_advisory_lock({self.ADVISORY_LOCK_ID})"
            cursor.execute(command)
            row = cursor.fetchone()
        row = ' '.join(map(str, row)).strip().lower()
        if 'true' in row:
            return True
        else:
            return False

    def __repr__(self):
        dat = {k: v for k, v in self.__dict__.items() if k not in ['_state']}
        return f'''Qlaunch {pformat(dat, indent=4)}'''

    def __str__(self):
        return repr(self)

    @classmethod
    @transaction.atomic
    def refresh_from_scheduler(cls):
        from balsam.service.schedulers import scheduler
        saved_jobs = list(cls.objects.all())
        saved_job_ids = [j.scheduler_id for j in saved_jobs]
        stats = scheduler.status_dict()
        for job_id, job in stats.items():
            if job_id not in saved_job_ids:
                j = cls(scheduler_id=job_id,
                        project=job['project'],
                        queue=job['queue'],
                        nodes=job['nodes'],
                        wall_minutes=job['wall_time_min'],
                        state=job['state'],
                        command=job['command'],
                        from_balsam=False)
                j.save()
                logger.info(f'Detected new job: {j}')
            else:
                saved_job = saved_jobs[saved_job_ids.index(job_id)]
                if job['state'] != saved_job.state:
                    logger.info(f'Updating batch job {job_id}: state {job["state"]}')
                saved_job.state = job['state']
                saved_job.project = job['project']
                saved_job.queue = job['queue']
                saved_job.nodes = job['nodes']
                saved_job.wall_minutes = job['wall_time_min']
                saved_job.command = job['command']
                saved_job.save()
        delete_ids = [id for id in saved_job_ids if id not in stats.keys()]
        cls.objects.filter(scheduler_id__in=delete_ids).delete()
        if delete_ids:
            logger.info(f'Deleting Jobs {delete_ids} no longer in scheduler')


class JobSource(models.Manager):

    TICK_PERIOD = timedelta(minutes=1)
    EXPIRATION_PERIOD = timedelta(minutes=3)

    def __init__(self, workflow=None):
        super().__init__()
        self.workflow = workflow
        self._lock_str = None
        self._pid = None
        self.qLaunch = None
        self._checked_qLaunch = False

    def check_qLaunch(self):
        from balsam.service.schedulers import JobEnv
        sched_id = JobEnv.current_scheduler_id
        if sched_id is not None:
            try:
                self.qLaunch = QueuedLaunch.objects.get(scheduler_id=sched_id)
            except ObjectDoesNotExist:
                self.qLaunch = None
        if self.qLaunch is not None:
            if not (self.qLaunch.prescheduled_only and self.qLaunch.from_balsam):
                self.qLaunch = None
        if self.qLaunch is not None:
            logger.info(f'Filtering BalsamJobs scheduled for QueuedLaunch {self.qLaunch.pk} (Batch Job: {self.qLaunch.scheduler_id})')
        else:
            logger.info(f'Job source filtering for un-scheduled BalsamJobs')
        self._checked_qLaunch = True

    @property
    def lock_str(self):
        pid = os.getpid()
        if pid != self._pid:
            self._lock_str = f"{socket.gethostname()}:{pid}"
            self._pid = pid
        return self._lock_str

    @property
    def lockQuery(self):
        return Q(lock='') | Q(lock=self.lock_str)

    def get_queryset(self):
        if not self._checked_qLaunch:
            self.check_qLaunch()
        queryset = super().get_queryset()
        queryset = queryset.filter(self.lockQuery)
        if self.workflow:
            queryset = queryset.filter(workflow__contains=self.workflow)
        return queryset

    def by_states(self, states):
        if isinstance(states, str):
            states = [states]
        elif isinstance(states, dict):
            states = states.keys()
        return self.get_queryset().filter(state__in=states)

    def get_runnable(self, *, max_nodes, remaining_minutes=None, mpi_only=False,
                     serial_only=False, order_by=None):
        if mpi_only and serial_only:
            raise ValueError("arguments mpi_only and serial_only are mutually exclusive")

        if max_nodes < 1:
            raise ValueError("Must be positive number of nodes")

        if serial_only:
            assert max_nodes == 1

        runnable = self.by_states(RUNNABLE_STATES)
        runnable = runnable.filter(num_nodes__lte=max_nodes)

        if remaining_minutes is not None:
            try:
                remaining_minutes = int(remaining_minutes)
            except:
                remaining_minutes = None
            else:
                runnable = runnable.filter(wall_time_minutes__lte=remaining_minutes)

        if serial_only:
            runnable = runnable.filter(num_nodes=1, ranks_per_node=1)
        elif mpi_only:
            mpiquery = Q(num_nodes__gt=1) | Q(ranks_per_node__gt=1)
            runnable = runnable.filter(mpiquery)
        if order_by is not None:
            if isinstance(order_by, str):
                order_by = (order_by,)
            runnable = runnable.order_by(*order_by)
        return runnable

    @transaction.atomic
    def acquire(self, pk_list):
        '''input can be actual list of PKs or a queryset'''
        new_lock = self.lock_str
        to_lock = BalsamJob.objects.filter(pk__in=pk_list)
        to_lock = to_lock.select_for_update(skip_locked=True).filter(lock='')
        acquired_pks = list(to_lock.values_list('job_id', flat=True))
        BalsamJob.objects.filter(pk__in=acquired_pks).update(
            lock=new_lock, tick=timezone.now())
        return acquired_pks

    def start_tick(self):
        t = threading.Timer(self.TICK_PERIOD.total_seconds(), self.start_tick)
        t.daemon = True
        t.start()
        self._tick()

    def _tick(self):
        now = timezone.now()
        with transaction.atomic():
            my_locked = safe_select(BalsamJob.objects.filter(lock=self.lock_str))
            num_updated = my_locked.update(tick=now)
        logger.debug(f'Ticked lock on {num_updated} of my BalsamJobs')
        connection.close()

    def release(self, pk_list):
        with transaction.atomic():
            to_unlock = safe_select(BalsamJob.objects.filter(pk__in=pk_list))
            num_unlocked = to_unlock.update(lock='')
        logger.debug(f'Released lock on {num_unlocked} of my BalsamJobs')

    @transaction.atomic
    def release_all_owned(self):
        alljobs = safe_select(BalsamJob.objects.filter(lock=self.lock_str))
        alljobs.update(lock='')

    def clear_stale_locks(self):
        objects = self.model.objects
        total_count = objects.count()
        locked_count = objects.exclude(lock='').count()
        logger.debug(f'{locked_count} out of {total_count} jobs are locked')

        all_jobs = objects.all()
        expired_time = timezone.now() - self.EXPIRATION_PERIOD
        with transaction.atomic():
            expired_jobs = safe_select(all_jobs.exclude(lock='').filter(tick__lte=expired_time))
            revert_count = expired_jobs.filter(state='RUNNING').update(state='RESTART_READY')
            expired_count = expired_jobs.update(lock='')
        if expired_count:
            logger.info(f'Cleared stale lock on {expired_count} jobs')
            if revert_count:
                logger.info(f'Reverted {revert_count} RUNNING jobs to RESTART_READY')
        elif locked_count:
            logger.debug(f'No stale locks (older than {self.EXPIRATION_PERIOD.total_seconds()} seconds)')


class BalsamJob(models.Model):
    ''' A DB representation of a Balsam Job '''

    objects = models.Manager()
    source = JobSource()

    job_id = models.UUIDField(
        primary_key=True,
        default=uuid.uuid4,
        editable=False)

    workflow = models.TextField(
        'Workflow Name',
        help_text='Name of the workflow to which this job belongs',
        default='')
    name = models.TextField(
        'Job Name',
        help_text='A name for the job given by the user.',
        default='')
    description = models.TextField(
        'Job Description',
        help_text='A description of the job.',
        default='')
    lock = models.TextField(
        'Process Lock',
        help_text='{hostname}:{PID} set by process that currently owns the job',
        default='',
        db_index=True
    )
    tick = models.DateTimeField(auto_now_add=True)

    parents = models.TextField(
        'IDs of the parent jobs which must complete prior to the start of this job.',
        default='[]')

    input_files = models.TextField(
        'Input File Patterns',
        help_text="Space-delimited filename patterns that will be searched in the parents'"\
        "working directories. Every matching file will be made available in this"\
        "job's working directory (symlinks for local Balsam jobs, file transfer for"\
        "remote Balsam jobs). Default: all files from parent jobs are made available.",
        default='*')
    stage_in_url = models.TextField(
        'External stage in files or folders', help_text="A list of URLs for external data to be staged in prior to job processing. Job dataflow from parents to children is NOT handled here; see `input_files` field instead.",
        default='')
    stage_out_files = models.TextField(
        'External stage out files or folders',
        help_text="A string of filename patterns. Matches will be transferred to the stage_out_url. Default: no files are staged out",
        default='')
    stage_out_url = models.TextField(
        'Stage Out URL',
        help_text='The URLs to which designated stage out files are sent.',
        default='')

    wall_time_minutes = models.IntegerField(
        'Job Wall Time in Minutes',
        help_text='The number of minutes the job is expected to take',
        default=1)
    num_nodes = models.IntegerField(
        'Number of Compute Nodes',
        help_text='The number of compute nodes requested for this job.',
        default=1,
        db_index=True)
    coschedule_num_nodes = models.IntegerField(
        'Number of additional compute nodes to reserve alongside this job',
        help_text='''Used by Balsam service only.  If a pilot job runs on one or a
        few nodes, but requires additional worker nodes alongside it,
        use this field to specify the number of additional nodes that will be
        reserved by the service for this job.''',
        default=0)
    ranks_per_node = models.IntegerField(
        'Number of ranks per node',
        help_text='The number of MPI ranks per node to schedule for this job.',
        default=1)
    cpu_affinity = models.TextField(
        'Cray CPU Affinity ("depth" or "none")',
        default="none")
    threads_per_rank = models.IntegerField(
        'Number of threads per MPI rank',
        help_text='The number of OpenMP threads per MPI rank (if applicable)',
        default=1)
    threads_per_core = models.IntegerField(
        'Number of hyperthreads per physical core (if applicable)',
        help_text='Number of hyperthreads per physical core.',
        default=1)
    node_packing_count = models.IntegerField(
        'For serial (non-MPI) jobs only. How many to run concurrently on a node.',
        help_text='Setting this field at 2 means two serial jobs will run at a '
        'time on a node. This field is ignored for MPI jobs.',
        default=1)
    required_num_cores = models.IntegerField(
        'For serial (non-MPI) jobs only.  How many CPUs to use for this job.  Default is 1.',
        default=1)
    environ_vars = models.TextField(
        'Environment variables specific to this job',
        help_text="Colon-separated list of envs like VAR1=value1:VAR2=value2",
        default='')
<<<<<<< HEAD
=======
    mpi_flags = models.TextField(
        'Additional MPI run command flags',
        help_text='Additional flags to pass to MPI run command before executable',
        default='')
>>>>>>> 7d516d79

    application = models.TextField(
        'Application to run',
        help_text='The application to run; located in Applications database',
        default='')
    args = models.TextField(
        'Command-line args to the application exe',
        help_text='Command line arguments used by the Balsam job runner',
        default='')
    user_workdir = models.TextField(
        'Override the Balsam-generated workdir, point to existing location',
        default=''
    )

    wait_for_parents = models.BooleanField(
            'If True, do not process this job until parents are FINISHED',
            default=True)
    post_error_handler = models.BooleanField(
        'Let postprocesser try to handle RUN_ERROR',
        help_text='If true, the postprocessor will be invoked for RUN_ERROR jobs'
        ' and it is up to the script to handle error and update job state.',
        default=False)
    post_timeout_handler = models.BooleanField(
        'Let postprocesser try to handle RUN_TIMEOUT',
        help_text='If true, the postprocessor will be invoked for RUN_TIMEOUT jobs'
        ' and it is up to the script to handle timeout and update job state.',
        default=False)
    auto_timeout_retry = models.BooleanField(
        'Automatically restart jobs that have timed out',
        help_text="If True and post_timeout_handler is False, then jobs will "
        "simply be marked RESTART_READY upon timing out.",
        default=True)

    state = models.TextField(
        'Job State',
        help_text='The current state of the job.',
        default='CREATED',
        validators=[validate_state],
        db_index=True)
    state_history = models.TextField(
        'Job State History',
        help_text="Chronological record of the job's states",
        default=history_line)

    queued_launch = models.ForeignKey(
        'QueuedLaunch',
        on_delete=models.SET_NULL,
        blank=True,
        null=True,
    )
    data = JSONField('User Data', help_text="JSON encoded data store for user-defined data", default=dict)

    @staticmethod
    def from_dict(d):
        job = BalsamJob()
        SERIAL_FIELDS = [f for f in job.__dict__ if f not in
                         '_state force_insert force_update using update_fields'.split()]

        if type(d['job_id']) is str:
            d['job_id'] = uuid.UUID(d['job_id'])
        else:
            assert d['job_id'] is None
            d['job_id'] = job.job_id

        for field in SERIAL_FIELDS:
            job.__dict__[field] = d[field]

        assert type(job.job_id) == uuid.UUID
        return job

    def __repr__(self):
        result = f'BalsamJob {self.pk}\n'
        result += '----------------------------------------------\n'
<<<<<<< HEAD
        result += '\n'.join( (k+':').ljust(32) + str(v)
                for k,v in self.__dict__.items()
                if k not in ['state_history', 'job_id', '_state', 'tick'])
=======
        result += '\n'.join((k+':').ljust(32) + str(v)
                            for k, v in self.__dict__.items()
                            if k not in ['state_history', 'job_id', '_state', 'tick'])
>>>>>>> 7d516d79

        try:
            result += '\n' + '  *** Executed command:'.ljust(32) + self.app_cmd
        except NoApplication:
            result += '\n' + '  *** Executed command:'.ljust(32) + f'NO APPLICATION MATCHING {self.application}'
        except ApplicationDefinition.DoesNotExist:
            result += '\n' + '  *** Executed command:'.ljust(32) + f'NO APPLICATION MATCHING {self.application}'

        result += '\n' + '  *** Working directory:'.ljust(32) + self.working_directory +'\n'
        return result

    def __str__(self):
        return self.__repr__()

    def get_parents_by_id(self):
        return json.loads(self.parents)

    def get_parents(self):
        parent_ids = self.get_parents_by_id()
        return BalsamJob.objects.filter(job_id__in=parent_ids)

    @property
    def num_ranks(self):
        return self.num_nodes * self.ranks_per_node

    @property
    def cute_id(self):
        if self.name:
            return f"[{self.name} | { str(self.pk)[:8] }]"
        else:
            return f"[{ str(self.pk)[:8] }]"

    @property
    def app_cmd(self):
        app = self.get_application()
        line = f"{app.executable} {self.args}"
        return ' '.join(os.path.expanduser(w) for w in line.split())

    @property
    def envscript(self):
        app = self.get_application()
        _envscript = app.envscript
        if _envscript and os.path.isfile(_envscript):
            return _envscript
        else:
            return None

    def get_children(self):
        return BalsamJob.objects.filter(parents__icontains=str(self.pk))

    def get_children_by_id(self):
        children = self.get_children()
        return [c.pk for c in children]

    def get_child_by_name(self, name):
        children = self.get_children().filter(name=name)
        if children.count() == 0:
            raise ValueError(f"No child named {name}")
        elif children.count() > 1:
            raise ValueError(f"More than one child named {name}")
        else:
            return children.first()

    def set_parents(self, parents):
        try:
            parents_list = list(parents)
        except:
            raise InvalidParentsError("Cannot convert input to list")
        for i, parent in enumerate(parents_list):
            pk = parent.pk if isinstance(parent, BalsamJob) else parent
            if not BalsamJob.objects.filter(pk=pk).exists():
                raise InvalidParentsError(f"Job PK {pk} is not in the BalsamJob DB")
            parents_list[i] = str(pk)
        self.parents = json.dumps(parents_list)
        self.save(update_fields=['parents'])

    def get_application(self):
        if not self.application:
            raise NoApplication
        elif self.application in _app_cache:
            return _app_cache[self.application]
        else:
            app = ApplicationDefinition.objects.get(name=self.application)
            _app_cache[self.application] = app
            return app

    @property
    def preprocess(self):
        try:
            app = self.get_application()
            return app.preprocess
        except NoApplication:
            return ''

    @property
    def postprocess(self):
        try:
            app = self.get_application()
            return app.postprocess
        except NoApplication:
            return ''

    @staticmethod
    def parse_envstring(s):
        result = {}
        entries = s.split(':')
        entries = [e.split('=') for e in entries]
        return {variable: '='.join(values) for (variable, *values) in entries}

    def get_envs(self, *, timeout=False, error=False):
        envs = os.environ.copy()

        if self.environ_vars:
            job_vars = self.parse_envstring(self.environ_vars)
            envs.update(job_vars)

        balsam_envs = dict(
            BALSAM_JOB_ID=str(self.pk),
            BALSAM_PARENT_IDS=str(self.parents),
        )

        if self.threads_per_rank > 1:
            balsam_envs['OMP_NUM_THREADS'] = str(self.threads_per_rank)

        if timeout:
            balsam_envs['BALSAM_JOB_TIMEOUT'] = "TRUE"
        if error:
            balsam_envs['BALSAM_JOB_ERROR'] = "TRUE"
        envs.update(balsam_envs)
        return envs

    @classmethod
    def batch_update_state(cls, pk_list, new_state, message=''):
        try:
            exists = pk_list.exists()
        except AttributeError:
            exists = bool(pk_list)
        if not exists:
            return

        if new_state not in STATES:
            raise InvalidStateError(f"{new_state} is not a job state in balsam.models")

        msg = history_line(new_state, message)

        with transaction.atomic():
            update_jobs = cls.objects.filter(job_id__in=pk_list).exclude(state='USER_KILLED')
            update_jobs = safe_select(update_jobs)
            update_jobs.update(state=new_state,
                               state_history=Concat('state_history', V(msg)))

    def update_state(self, new_state, message=''):
        if new_state not in STATES:
            raise InvalidStateError(f"{new_state} is not a job state in balsam.models")
        msg = history_line(new_state, message)
        self.state = new_state
        self.state_history += msg
        self.save(update_fields=['state', 'state_history'])

    def get_recent_state_str(self):
        return self.state_history.split("\n")[-1].strip()

    def read_file_in_workdir(self, fname):
        work_dir = self.working_directory
        path = os.path.join(work_dir, fname)
        if not os.path.exists(path):
            raise ValueError(f"{fname} not found in working directory of {self.cute_id}")
        else:
            return open(path).read()

    def get_state_times(self):
        matches = STATE_TIME_PATTERN.findall(self.state_history)
        return {state: datetime.strptime(timestr, TIME_FMT)
                for timestr, state in matches}

    @property
    def runtime_seconds(self):
        times = self.get_state_times()
        t0 = times.get('RUNNING', None)
        t1 = times.get('RUN_DONE', None)
        if t0 and t1:
            return (t1-t0).total_seconds()
        else:
            return None

    @property
    def working_directory(self):
        if self.user_workdir and os.path.isdir(self.user_workdir):
            return self.user_workdir
        top = settings.BALSAM_WORK_DIRECTORY
        if self.workflow:
            top = os.path.join(top, self.workflow)
        name = self.name.strip().replace(' ', '_')
        name += '_' + str(self.pk)[:8]
        path = os.path.join(top, name)
        return path

    def to_dict(self):
        SERIAL_FIELDS = [f for f in self.__dict__ if f not in ['_state']]
        d = {field: self.__dict__[field] for field in SERIAL_FIELDS}
        return d

    def serialize(self, **kwargs):
        d = self.to_dict()
        d.update(kwargs)
        if type(self.job_id) == uuid.UUID:
            d['job_id'] = str(self.job_id)
        else:
            assert self.job_id == d['job_id'] == None

        serial_data = json.dumps(d)
        return serial_data

    @classmethod
    def deserialize(cls, serial_data):
        if type(serial_data) is bytes:
            serial_data = serial_data.decode('utf-8')
        if type(serial_data) is str:
            serial_data = json.loads(serial_data)
        job = BalsamJob.from_dict(serial_data)
        return job


class ApplicationDefinition(models.Model):
    ''' application definition, each DB entry is a task that can be run
        on the local resource. '''
    name = models.TextField(
        'Application Name',
        help_text='The name of an application that can be run locally.',
        default='')
    description = models.TextField(
        'Application Description',
        help_text='A description of the application.',
        default='')
    executable = models.TextField(
        'Executable',
        help_text='The executable path to run this application on the local system.',
        default='')
    preprocess = models.TextField(
        'Preprocessing Script',
        help_text='A script that is run in a job working directory prior to submitting the job to the queue.',
        default='')
    envscript = models.TextField(
        'Environment Setup Script',
        help_text='A script that is sourced immediately prior to the job launch command.',
        default='')
    postprocess = models.TextField(
        'Postprocessing Script',
        help_text='A script that is run in a job working directory after the job has completed.',
        default='')

    def __repr__(self):
        result = f'Application {self.pk}:\n'
        result += '-----------------------\n'
<<<<<<< HEAD
        result += '\n'.join( (k+':').ljust(32) + str(v)
                for k,v in self.__dict__.items()
                if k not in ['_state', 'id'])
=======
        result += '\n'.join((k+':').ljust(32) + str(v)
                            for k, v in self.__dict__.items()
                            if k not in ['_state', 'id'])
>>>>>>> 7d516d79
        return result

    def __str__(self):
        return self.__repr__()

    @property
    def cute_id(self):
        return f"[{self.name} | { str(self.pk)[:8] }]"<|MERGE_RESOLUTION|>--- conflicted
+++ resolved
@@ -171,13 +171,8 @@
     joined = [state for g in groups for state in g]
     assert len(joined) == len(set(joined)) == len(STATES)
     assert set(joined) == set(STATES)
-<<<<<<< HEAD
-    for g1,g2 in combinations(groups, 2):
-        s1,s2 = set(g1), set(g2)
-=======
     for g1, g2 in combinations(groups, 2):
         s1, s2 = set(g1), set(g2)
->>>>>>> 7d516d79
         assert s1.intersection(s2) == set()
 
 
@@ -528,13 +523,10 @@
         'Environment variables specific to this job',
         help_text="Colon-separated list of envs like VAR1=value1:VAR2=value2",
         default='')
-<<<<<<< HEAD
-=======
     mpi_flags = models.TextField(
         'Additional MPI run command flags',
         help_text='Additional flags to pass to MPI run command before executable',
         default='')
->>>>>>> 7d516d79
 
     application = models.TextField(
         'Application to run',
@@ -608,15 +600,9 @@
     def __repr__(self):
         result = f'BalsamJob {self.pk}\n'
         result += '----------------------------------------------\n'
-<<<<<<< HEAD
-        result += '\n'.join( (k+':').ljust(32) + str(v)
-                for k,v in self.__dict__.items()
-                if k not in ['state_history', 'job_id', '_state', 'tick'])
-=======
         result += '\n'.join((k+':').ljust(32) + str(v)
                             for k, v in self.__dict__.items()
                             if k not in ['state_history', 'job_id', '_state', 'tick'])
->>>>>>> 7d516d79
 
         try:
             result += '\n' + '  *** Executed command:'.ljust(32) + self.app_cmd
@@ -871,15 +857,9 @@
     def __repr__(self):
         result = f'Application {self.pk}:\n'
         result += '-----------------------\n'
-<<<<<<< HEAD
-        result += '\n'.join( (k+':').ljust(32) + str(v)
-                for k,v in self.__dict__.items()
-                if k not in ['_state', 'id'])
-=======
         result += '\n'.join((k+':').ljust(32) + str(v)
                             for k, v in self.__dict__.items()
                             if k not in ['_state', 'id'])
->>>>>>> 7d516d79
         return result
 
     def __str__(self):
