from pathlib import Path
from typing import TYPE_CHECKING, Any, Dict, List, Optional, Set, Union, cast

import click
import yaml

from balsam.schemas import JobState, JobTransferItem

from .utils import filter_by_sites, load_client, table_print, validate_tags

if TYPE_CHECKING:
    from balsam._api.models import App, AppQuery, JobQuery
    from balsam.client import RESTClient  # noqa: F401


@click.group()
def job() -> None:
    """
    Create and monitor Balsam Jobs
    """
    pass


def validate_state(ctx: Any, param: Any, value: Union[None, str, JobState]) -> Union[None, JobState]:
    if value is None:
        return value
    if not JobState.is_valid(value):
        raise click.BadParameter(f"Invalid state {value}")
    return cast(JobState, value)


def fetch_app(app_qs: "AppQuery", app_str: str) -> "App":
    App = app_qs._manager._model_class
    lookup: Dict[str, Any]
    if app_str.isdigit():
        lookup = {"id": int(app_str)}
    else:
        lookup = {"name": app_str}
    try:
        app = app_qs.get(**lookup)
    except App.DoesNotExist:
        raise click.BadParameter(f"No App matching criteria {lookup}")
    return app


def validate_set(all_params: Set[str], required_params: Set[str], provided_params: Set[str]) -> None:
    missing_params = required_params.difference(provided_params)
    extraneous_params = provided_params.difference(all_params)
    if missing_params:
        raise click.BadParameter(f"Missing required parameters (-p): {missing_params}")
    if extraneous_params:
        raise click.BadParameter(f"Extraneous parameters (-p): {extraneous_params}")


def validate_parameters(parameters: List[str], app: "App") -> Dict[str, str]:
    params = validate_tags(None, None, parameters)
    all_params = set(app.parameters.keys())
    required_params = {k for k in all_params if app.parameters[k].required}
    provided = set(params.keys())
    validate_set(all_params, required_params, provided)
    return params


def validate_transfers(transfer_args: List[str], app: "App") -> Dict[str, JobTransferItem]:
    transfers = validate_tags(None, None, transfer_args)
    all_transfers = set(app.transfers.keys())
    required_transfers = {k for k in all_transfers if app.transfers[k].required}
    provided = set(transfers.keys())
    validate_set(all_transfers, required_transfers, provided)

    transfers_by_name: Dict[str, JobTransferItem] = {}
    for name in transfers:
        try:
            loc, path = transfers[name].split(":")
        except ValueError:
            raise click.BadParameter("Transfers must take the form LOCATION_ALIAS:PATH")
        transfers_by_name[name] = JobTransferItem(location_alias=loc, path=path)
    return transfers_by_name


def validate_parents(parent_ids: List[int], client: "RESTClient") -> None:
    if not parent_ids:
        return None
    jobs = list(client.Job.objects.filter(id=parent_ids))
    if len(jobs) < len(parent_ids):
        job_ids = [j.id for j in jobs]
        missing_ids = [i for i in parent_ids if i not in job_ids]
        raise click.BadParameter(f"Could not find parent job ids {missing_ids}")
    return None


@job.command()
@click.option("-w", "--workdir", required=True, type=str, help="Job directory (relative to data/)")
@click.option("-a", "--app", "app_str", required=True, type=str, help="App ID or name (module.ClassName)")
@click.option(
    "-tag", "--tag", "tags", multiple=True, type=str, callback=validate_tags, help="Job tags (--tag KEY=VALUE)"
)
@click.option(
    "-p",
    "--param",
    "parameters",
    multiple=True,
    type=str,
    help="App command template parameters (--param name=value)",
)
@click.option("-n", "--num-nodes", default=1, type=int, help="Number of compute nodes to run on", show_default=True)
@click.option("-rpn", "--ranks-per-node", default=1, type=int, help="MPI ranks per node", show_default=True)
@click.option("-tpr", "--threads-per-rank", default=1, type=int, help="Threads per process/rank", show_default=True)
@click.option("-tpc", "--threads-per-core", default=1, type=int, help="Threads per CPU core", show_default=True)
@click.option("-g", "--gpus-per-rank", default=0, type=float, help="GPUs per process/rank", show_default=True)
@click.option(
    "-npc", "--node-packing-count", default=1, type=int, help="Max concurrent runs per node", show_default=True
)
@click.option(
    "-lp",
    "--launch-param",
    "launch_params",
    multiple=True,
    type=str,
    callback=validate_tags,
    help="Pass-through parameters to MPI launcher (-lp name=value)",
)
@click.option("-t", "--wall-time-min", default=1, type=int)
@click.option(
    "-pid",
    "--parent-id",
    "parent_ids",
    multiple=True,
    type=int,
    help="Job dependencies given as one or many parent IDs",
    show_default=True,
)
@click.option(
    "-s",
    "--stage-data",
    "transfer_args",
    multiple=True,
    type=str,
    help="Transfer slots given as TRANSFER_SLOT=LOCATION_ALIAS:/path/to/file",
)
@click.option("-y", "--yes", "force_create", is_flag=True, default=False)
@click.option("--site", "site_selector", default="", help="Site ID or path fragment")
def create(
    workdir: str,
    app_str: str,
    tags: Dict[str, str],
    parameters: List[str],
    num_nodes: int,
    ranks_per_node: int,
    threads_per_rank: int,
    threads_per_core: int,
    gpus_per_rank: int,
    node_packing_count: int,
    launch_params: Dict[str, str],
    wall_time_min: int,
    parent_ids: List[int],
    transfer_args: List[str],
    site_selector: str,
    force_create: bool,
) -> None:
    """
    Add a new Balsam Job

    Examples:

    Create a Job in workdir "data/test/1" running app `demo.Hello` with parameter name="world!"

        balsam job create -w test/1 -a demo.Hello -p name="world!"
    """
    client: RESTClient = load_client()
    if Path(workdir).is_absolute():
        raise click.BadParameter("workdir must be a relative path: cannot start with '/'")

    app_qs = filter_by_sites(client.App.objects.all(), site_selector)
    app = fetch_app(app_qs, app_str)
    assert app.id is not None, "Could not resolve application ID"
    parameters_dict = validate_parameters(parameters, app)
    transfers = validate_transfers(transfer_args, app)
    validate_parents(parent_ids, client)

    job = client.Job(
        workdir=Path(workdir),
        app_id=app.id,
        tags=tags,
        parameters=parameters_dict,
        num_nodes=num_nodes,
        ranks_per_node=ranks_per_node,
        threads_per_rank=threads_per_rank,
        threads_per_core=threads_per_core,
        gpus_per_rank=gpus_per_rank,
        node_packing_count=node_packing_count,
        launch_params=launch_params,
        wall_time_min=wall_time_min,
        parent_ids=set(parent_ids),
        transfers=transfers,
    )
    click.echo(yaml.dump(job.display_dict(), sort_keys=False, indent=4))
    if force_create or click.confirm("Do you want to create this Job?"):
        job.save()
        click.echo(f"Added Job id={job.id}")


def count_by_state(job_qs: "JobQuery", verbose: bool) -> None:
    state_data: List[Dict[str, Any]] = []
    # job_qs
    for state in JobState:
        state_count = job_qs.filter(state=state).count()
        assert state_count is not None
        if state_count > 0 or verbose:
            state_dict = {"State": state.value, "Count": state_count}
            state_data.append(state_dict)

    table_print(state_data)


def list_verbose(job_qs: "JobQuery") -> None:
    for job in job_qs:
        click.echo(yaml.dump(job.display_dict(), sort_keys=False, indent=4))
        click.echo("---\n")


def list_table(job_qs: "JobQuery", client: "RESTClient") -> None:
    sites = {s.id: s for s in client.Site.objects.all()}
    apps = {a.id: a for a in client.App.objects.all()}
    data = []
    for j in job_qs:
        app = apps[j.app_id]
        site = sites[app.site_id]
        assert j.state is not None
        jdict = {
            "ID": j.id,
            "Site": f"{site.name}",
            "App": app.name,
            "Workdir": j.workdir.as_posix(),
            "State": j.state.value,
            "Tags": j.tags,
        }
        data.append(jdict)
    table_print(data)


@job.command()
@click.option("-t", "--tag", "tags", multiple=True, type=str, callback=validate_tags)
@click.option("-s", "--state", type=str, callback=validate_state)
@click.option("-ns", "--exclude-state", type=str, callback=validate_state)
@click.option("--id", type=str)
@click.option("--by-state", type=bool, default=False, is_flag=True)
@click.option("-w", "--workdir", type=str)
@click.option("--site", "site_selector", default="")
@click.option("-v", "--verbose", is_flag=True)
def ls(
    tags: List[str],
    state: Optional[JobState],
    exclude_state: Optional[JobState],
    id: Optional[int],
    by_state: Optional[bool],
    workdir: Optional[str],
    verbose: bool,
    site_selector: str,
) -> None:
    """
    List Balsam Jobs

    1) Filter by Site ID or Path fragments (comma-separated)

        balsam job ls --site=123,my-cori-site

    2) Select Jobs by their tags

        balsam job ls --tag experiment=XPCS --tag system=H2O

    3) Select Jobs by their state

        balsam job ls --state JOB_FINISHED --tag system=H2O

    4) Summarize Jobs by their state

        balsam job ls --by-state [--tag system=H20]

    5) Select a specific job by ID

        balsam job ls --id [id]
    """
    client = load_client()
    job_qs = filter_by_sites(client.Job.objects.all(), site_selector)
    if tags:
        job_qs = job_qs.filter(tags=tags)
    if state:
        job_qs = job_qs.filter(state=state)
    if exclude_state:
        job_qs = job_qs.filter(state__ne=exclude_state)
    if workdir:
        job_qs = job_qs.filter(workdir__contains=workdir)
    if id:
        job_qs = job_qs.filter(id=[id])

    if by_state:
        count_by_state(job_qs, verbose)
    elif verbose:
        list_verbose(job_qs)
    else:
<<<<<<< HEAD
        list_table(job_qs, client)
=======
        state_data: List[Dict[str, Any]] = []
        # job_qs
        for state in JobState:
            state_count = job_qs.filter(state=state).count()
            assert state_count is not None
            if state_count > 0 or verbose:
                state_dict = {"State": state.value, "Count": state_count}
                state_data.append(state_dict)

        table_print(state_data)
>>>>>>> 64a07c0f


@job.command()
@click.option("-i", "--id", "job_ids", multiple=True, type=int)
@click.option("-t", "--tag", "tags", multiple=True, type=str, callback=validate_tags)
@click.option("--all", is_flag=True, default=False)
def rm(job_ids: List[int], tags: List[str], all: bool) -> None:
    """
    Remove Jobs

    1) Remove Jobs by ID

        balsam job rm --id 41 --id 42 --id 43

    2) Remove Jobs by Tags

        balsam job rm --tag workflow=temp-test

    3) Remove all jobs (DANGER!)

        balsam job rm --all
    """
    client: RESTClient = load_client()
    jobs = client.Job.objects.all()
    if job_ids:
        jobs = jobs.filter(id=job_ids)
    elif tags:
        jobs = jobs.filter(tags=tags)
    elif all:
        click.echo("THIS WILL DELETE ALL JOBS! CAUTION!")
        pass
    else:
        raise click.BadParameter("Provide either list of Job ids or tags to delete")
    count = jobs.count()
    assert count is not None
    if count < 1:
        click.echo("No jobs match deletion query")
    elif click.confirm(f"Really delete {count} jobs?"):
        jobs.delete()<|MERGE_RESOLUTION|>--- conflicted
+++ resolved
@@ -299,20 +299,7 @@
     elif verbose:
         list_verbose(job_qs)
     else:
-<<<<<<< HEAD
         list_table(job_qs, client)
-=======
-        state_data: List[Dict[str, Any]] = []
-        # job_qs
-        for state in JobState:
-            state_count = job_qs.filter(state=state).count()
-            assert state_count is not None
-            if state_count > 0 or verbose:
-                state_dict = {"State": state.value, "Count": state_count}
-                state_data.append(state_dict)
-
-        table_print(state_data)
->>>>>>> 64a07c0f
 
 
 @job.command()
