from pathlib import Path
from typing import TYPE_CHECKING, Any, Dict, List, Optional, Set, Union, cast

import click
import yaml

from balsam.schemas import JobState, JobTransferItem

from .utils import filter_by_sites, load_client, table_print, validate_tags

if TYPE_CHECKING:
    from balsam._api.models import App, AppQuery
    from balsam.client import RESTClient  # noqa: F401


@click.group()
def job() -> None:
    """
    Create and monitor Balsam Jobs
    """
    pass


def validate_state(ctx: Any, param: Any, value: Union[None, str, JobState]) -> Union[None, JobState]:
    if value is None:
        return value
    if not JobState.is_valid(value):
        raise click.BadParameter(f"Invalid state {value}")
    return cast(JobState, value)


def fetch_app(app_qs: "AppQuery", app_str: str) -> "App":
    App = app_qs._manager._model_class
    lookup: Dict[str, Any]
    if app_str.isdigit():
        lookup = {"id": int(app_str)}
    else:
        lookup = {"class_path": app_str}
    try:
        app = app_qs.get(**lookup)
    except App.DoesNotExist:
        raise click.BadParameter(f"No App matching criteria {lookup}")
    return app


def validate_set(all_params: Set[str], required_params: Set[str], provided_params: Set[str]) -> None:
    missing_params = required_params.difference(provided_params)
    extraneous_params = provided_params.difference(all_params)
    if missing_params:
        raise click.BadParameter(f"Missing required parameters (-p): {missing_params}")
    if extraneous_params:
        raise click.BadParameter(f"Extraneous parameters (-p): {extraneous_params}")


def validate_parameters(parameters: List[str], app: "App") -> Dict[str, str]:
    params = validate_tags(None, None, parameters)
    all_params = set(app.parameters.keys())
    required_params = {k for k in all_params if app.parameters[k].required}
    provided = set(params.keys())
    validate_set(all_params, required_params, provided)
    return params


def validate_transfers(transfer_args: List[str], app: "App") -> Dict[str, Union[str, JobTransferItem]]:
    transfers = validate_tags(None, None, transfer_args)
    all_transfers = set(app.transfers.keys())
    required_transfers = {k for k in all_transfers if app.transfers[k].required}
    provided = set(transfers.keys())
    validate_set(all_transfers, required_transfers, provided)

    transfers_by_name: Dict[str, Union[str, JobTransferItem]] = {}
    for name in transfers:
        try:
            loc, path = transfers[name].split(":")
        except ValueError:
            raise click.BadParameter("Transfers must take the form LOCATION_ALIAS:PATH")
        transfers_by_name[name] = JobTransferItem(location_alias=loc, path=path)
    return transfers_by_name


def validate_parents(parent_ids: List[int], client: "RESTClient") -> None:
    if not parent_ids:
        return None
    jobs = list(client.Job.objects.filter(id=parent_ids))
    if len(jobs) < len(parent_ids):
        job_ids = [j.id for j in jobs]
        missing_ids = [i for i in parent_ids if i not in job_ids]
        raise click.BadParameter(f"Could not find parent job ids {missing_ids}")
    return None


@job.command()
@click.option("-w", "--workdir", required=True, type=str, help="Job directory (relative to data/)")
@click.option("-a", "--app", "app_str", required=True, type=str, help="App ID or name (module.ClassName)")
@click.option(
    "-tag", "--tag", "tags", multiple=True, type=str, callback=validate_tags, help="Job tags (--tag KEY=VALUE)"
)
@click.option(
    "-p",
    "--param",
    "parameters",
    multiple=True,
    type=str,
    help="App command template parameters (--param name=value)",
)
@click.option("-n", "--num-nodes", default=1, type=int, help="Number of compute nodes to run on", show_default=True)
@click.option("-rpn", "--ranks-per-node", default=1, type=int, help="MPI ranks per node", show_default=True)
@click.option("-tpr", "--threads-per-rank", default=1, type=int, help="Threads per process/rank", show_default=True)
@click.option("-tpc", "--threads-per-core", default=1, type=int, help="Threads per CPU core", show_default=True)
@click.option("-g", "--gpus-per-rank", default=0, type=float, help="GPUs per process/rank", show_default=True)
@click.option(
    "-npc", "--node-packing-count", default=1, type=int, help="Max concurrent runs per node", show_default=True
)
@click.option(
    "-lp",
    "--launch-param",
    "launch_params",
    multiple=True,
    type=str,
    callback=validate_tags,
    help="Pass-through parameters to MPI launcher (-lp name=value)",
)
@click.option("-t", "--wall-time-min", default=1, type=int)
@click.option(
    "-pid",
    "--parent-id",
    "parent_ids",
    multiple=True,
    type=int,
    help="Job dependencies given as one or many parent IDs",
    show_default=True,
)
@click.option(
    "-s",
    "--stage-data",
    "transfer_args",
    multiple=True,
    type=str,
    help="Transfer slots given as TRANSFER_SLOT=LOCATION_ALIAS:/path/to/file",
)
@click.option("-y", "--yes", "force_create", is_flag=True, default=False)
@click.option("--site", "site_selector", default="", help="Site ID or path fragment")
def create(
    workdir: str,
    app_str: str,
    tags: Dict[str, str],
    parameters: List[str],
    num_nodes: int,
    ranks_per_node: int,
    threads_per_rank: int,
    threads_per_core: int,
    gpus_per_rank: int,
    node_packing_count: int,
    launch_params: Dict[str, str],
    wall_time_min: int,
    parent_ids: List[int],
    transfer_args: List[str],
    site_selector: str,
    force_create: bool,
) -> None:
    """
    Add a new Balsam Job

    Examples:

    Create a Job in workdir "data/test/1" running app `demo.Hello` with parameter name="world!"

        balsam job create -w test/1 -a demo.Hello -p name="world!"
    """
    client: RESTClient = load_client()
    if Path(workdir).is_absolute():
        raise click.BadParameter("workdir must be a relative path: cannot start with '/'")

    app_qs = filter_by_sites(client.App.objects.all(), site_selector)
    app = fetch_app(app_qs, app_str)
    assert app.id is not None, "Could not resolve application ID"
    parameters_dict = validate_parameters(parameters, app)
    transfers = validate_transfers(transfer_args, app)
    validate_parents(parent_ids, client)

    job = client.Job(
        workdir=Path(workdir),
        app_id=app.id,
        tags=tags,
        parameters=parameters_dict,
        num_nodes=num_nodes,
        ranks_per_node=ranks_per_node,
        threads_per_rank=threads_per_rank,
        threads_per_core=threads_per_core,
        gpus_per_rank=gpus_per_rank,
        node_packing_count=node_packing_count,
        launch_params=launch_params,
        wall_time_min=wall_time_min,
        parent_ids=set(parent_ids),
        transfers=transfers,
    )
    click.echo(yaml.dump(job.display_dict(), sort_keys=False, indent=4))
    if force_create or click.confirm("Do you want to create this Job?"):
        job.save()
        click.echo(f"Added Job id={job.id}")


@job.command()
@click.option("-t", "--tag", "tags", multiple=True, type=str, callback=validate_tags)
@click.option("-s", "--state", type=str, callback=validate_state)
@click.option("-ns", "--exclude-state", type=str, callback=validate_state)
@click.option("--id", type=str)
@click.option("--by-state", type=bool, default=False, is_flag=True)
@click.option("-w", "--workdir", type=str)
@click.option("--site", "site_selector", default="")
@click.option("-v", "--verbose", is_flag=True)
def ls(
    tags: List[str],
    state: Optional[JobState],
    exclude_state: Optional[JobState],
    id: Optional[int],
    by_state: Optional[bool],
    workdir: Optional[str],
    verbose: bool,
    site_selector: str,
) -> None:
    """
    List Balsam Jobs

    1) Filter by Site ID or Path fragments (comma-separated)

        balsam job ls --site=123,my-cori-site

    2) Select Jobs by their tags

        balsam job ls --tag experiment=XPCS --tag system=H2O

    3) Select Jobs by their state

        balsam job ls --state JOB_FINISHED --tag system=H2O

    4) Summarize Jobs by their state

        balsam job ls --by-state [--tag system=H20]

    5) Select a specific job by ID

        balsam job ls --id [id]
    """
    client = load_client()
    job_qs = filter_by_sites(client.Job.objects.all(), site_selector)
    if tags:
        job_qs = job_qs.filter(tags=tags)
    if state:
        job_qs = job_qs.filter(state=state)
    if exclude_state:
        job_qs = job_qs.filter(state__ne=exclude_state)
    if workdir:
        job_qs = job_qs.filter(workdir__contains=workdir)
    if id:
        job_qs = job_qs.filter(id=[id])

    result = list(job_qs)
    if not result:
        return

    if not by_state:
        if verbose:
            for j in result:
                click.echo(yaml.dump(j.display_dict(), sort_keys=False, indent=4))
                click.echo("---\n")
        else:
            sites = {s.id: s for s in client.Site.objects.all()}
            apps = {a.id: a for a in client.App.objects.all()}
            data = []
            for j in result:
                app = apps[j.app_id]
                site = sites[app.site_id]
                assert j.state is not None
                jdict = {
                    "ID": j.id,
                    "Site": f"{site.hostname}:{site.path.name}",
                    "App": app.class_path,
                    "Workdir": j.workdir.as_posix(),
                    "State": j.state.value,
                    "Tags": j.tags,
                }
                data.append(jdict)
            table_print(data)
    else:
<<<<<<< HEAD
        sites = {s.id: s for s in client.Site.objects.all()}
        apps = {a.id: a for a in client.App.objects.all()}
        data = []
        for j in result:
            app = apps[j.app_id]
            site = sites[app.site_id]
            assert j.state is not None
            jdict = {
                "ID": j.id,
                "Site": f"{site.name}",
                "App": app.class_path,
                "Workdir": j.workdir.as_posix(),
                "State": j.state.value,
                "Tags": j.tags,
            }
            data.append(jdict)
=======
        state_data: List[Dict[str, Any]] = []
        # job_qs
        for state in JobState:
            state_count = job_qs.filter(state=state).count()
            assert state_count is not None
            if state_count > 0 or verbose:
                state_dict = {"State": state.value, "Count": state_count}
                state_data.append(state_dict)

>>>>>>> b0c90870
        table_print(data)


@job.command()
@click.option("-i", "--id", "job_ids", multiple=True, type=int)
@click.option("-t", "--tag", "tags", multiple=True, type=str, callback=validate_tags)
def rm(job_ids: List[int], tags: List[str]) -> None:
    """
    Remove Jobs

    1) Remove Jobs by ID

        balsam job rm --id 41 --id 42 --id 43

    2) Remove Jobs by Tags

        balsam job rm --tag workflow=temp-test
    """
    client: RESTClient = load_client()
    jobs = client.Job.objects.all()
    if job_ids:
        jobs = jobs.filter(id=job_ids)
    elif tags:
        jobs = jobs.filter(tags=tags)
    else:
        raise click.BadParameter("Provide either list of Job ids or tags to delete")
    count = jobs.count()
    assert count is not None
    if count < 1:
        click.echo("No jobs match deletion query")
    elif click.confirm(f"Really delete {count} jobs?"):
        jobs.delete()<|MERGE_RESOLUTION|>--- conflicted
+++ resolved
@@ -274,7 +274,7 @@
                 assert j.state is not None
                 jdict = {
                     "ID": j.id,
-                    "Site": f"{site.hostname}:{site.path.name}",
+                    "Site": f"{site.name}:{site.path.name}",
                     "App": app.class_path,
                     "Workdir": j.workdir.as_posix(),
                     "State": j.state.value,
@@ -283,24 +283,6 @@
                 data.append(jdict)
             table_print(data)
     else:
-<<<<<<< HEAD
-        sites = {s.id: s for s in client.Site.objects.all()}
-        apps = {a.id: a for a in client.App.objects.all()}
-        data = []
-        for j in result:
-            app = apps[j.app_id]
-            site = sites[app.site_id]
-            assert j.state is not None
-            jdict = {
-                "ID": j.id,
-                "Site": f"{site.name}",
-                "App": app.class_path,
-                "Workdir": j.workdir.as_posix(),
-                "State": j.state.value,
-                "Tags": j.tags,
-            }
-            data.append(jdict)
-=======
         state_data: List[Dict[str, Any]] = []
         # job_qs
         for state in JobState:
@@ -310,8 +292,7 @@
                 state_dict = {"State": state.value, "Count": state_count}
                 state_data.append(state_dict)
 
->>>>>>> b0c90870
-        table_print(data)
+        table_print(state_data)
 
 
 @job.command()
