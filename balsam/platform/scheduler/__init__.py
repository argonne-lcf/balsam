--- conflicted
+++ resolved
@@ -1,25 +1,17 @@
+from .local import LocalProcessScheduler
 from .dummy import DummyScheduler
 from .cobalt_sched import CobaltScheduler
 from .slurm_sched import SlurmScheduler
-<<<<<<< HEAD
 from .lsf_sched import LsfScheduler
+from .scheduler import SchedulerNonZeroReturnCode, SchedulerSubmitError
 
 
 __all__ = [
+    "LocalProcessScheduler",
     "DummyScheduler",
     "CobaltScheduler",
     "SlurmScheduler",
     "LsfScheduler",
-=======
-from .scheduler import SchedulerNonZeroReturnCode, SchedulerSubmitError
-
-
-__all__ = [
-    "LocalScheduler",
-    "DummyScheduler",
-    "CobaltScheduler",
-    "SlurmScheduler",
     "SchedulerSubmitError",
     "SchedulerNonZeroReturnCode",
->>>>>>> 2523a3e0
 ]