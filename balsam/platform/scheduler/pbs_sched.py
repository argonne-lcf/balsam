import json
import logging
import os
import subprocess
import tempfile
from collections import Counter, defaultdict
from datetime import datetime
from pathlib import Path
from typing import Any, Callable, Dict, List, Optional, Union

import click
import dateutil.parser

<<<<<<< HEAD
from balsam.util import parse_to_utc

from .scheduler import (
    SchedulerBackfillWindow,
    SchedulerJobLog,
    SchedulerJobStatus,
    SchedulerSubmitError,
    SubprocessSchedulerInterface,
    scheduler_subproc,
)
=======
from .scheduler import SchedulerBackfillWindow, SchedulerJobLog, SchedulerJobStatus, SubprocessSchedulerInterface
>>>>>>> da4e5215

PathLike = Union[Path, str]

logger = logging.getLogger(__name__)


def parse_cobalt_time_minutes(t_str: str) -> int:
    try:
        H, M, S = map(int, t_str.split(":"))
    except ValueError:
        return 0
    else:
        return H * 60 + M + round(S / 60)


class PBSScheduler(SubprocessSchedulerInterface):
    status_exe = "/soft/datascience/bin/qstatpatch"
    submit_exe = "qsub"
    delete_exe = "qdel"
    backfill_exe = "pbsnodes"

    # maps scheduler states to Balsam states
    _job_states = {
        "Q": "queued",
        "H": "queued",
        "T": "queued",
        "W": "queued",
        "S": "queued",
        "R": "running",
        "E": "running",
    }

    @staticmethod
    def _job_state_map(scheduler_state: str) -> str:
        return PBSScheduler._job_states.get(scheduler_state, "unknown")

    # maps Balsam status fields to the scheduler fields
    # should be a comprehensive list of scheduler status fields
    _status_fields = {
        "scheduler_id": "JobID",
        "state": "State",
        "wall_time_min": "WallTime",
        "queue": "Queue",
        "num_nodes": "Nodes",
        "project": "Project",
        "time_remaining_min": "TimeRemaining",
        "queued_time_min": "QueuedTime",
    }

    # when reading these fields from the scheduler apply
    # these maps to the string extracted from the output
    @staticmethod
    def _status_field_map(balsam_field: str) -> Optional[Callable[[str], Any]]:
        status_field_map: Dict[str, Callable[[str], Any]] = {
            "scheduler_id": lambda id: int(id),
            "state": PBSScheduler._job_state_map,
            "queue": lambda queue: str(queue),
            "num_nodes": lambda n: int(n),
            "time_remaining_min": parse_cobalt_time_minutes,
            "queued_time_min": parse_cobalt_time_minutes,
            "project": lambda project: str(project),
            "wall_time_min": parse_cobalt_time_minutes,
        }
        return status_field_map.get(balsam_field, None)

    # maps node list states to Balsam node states
    _node_states = {
        "busy": "busy",
        "idle": "idle",
        "cleanup-pending": "busy",
        "down": "busy",
        "allocated": "busy",
    }

    @staticmethod
    def _node_state_map(nodelist_state: str) -> str:
        try:
            return PBSScheduler._node_states[nodelist_state]
        except KeyError:
            logger.warning("node state %s is not recognized", nodelist_state)
            return "unknown"

    # maps the Balsam status fields to the node list fields
    # should be a comprehensive list of node list fields
    _nodelist_fields = {
        "id": "Node_id",
        "name": "Name",
        "queues": "Queues",
        "state": "Status",
        "mem": "MCDRAM",
        "numa": "NUMA",
        "wall_time_min": "Backfill",
    }

    # when reading these fields from the scheduler apply
    # these maps to the string extracted from the output
    @staticmethod
    def _nodelist_field_map(balsam_field: str) -> Callable[[str], Any]:
        nodelist_field_map = {
            "id": lambda id: int(id),
            "state": PBSScheduler._node_state_map,
            "queues": lambda x: x.split(":"),
            "wall_time_min": lambda x: parse_cobalt_time_minutes(x),
        }
        return nodelist_field_map.get(balsam_field, lambda x: x)

    @staticmethod
    def _render_submit_args(
        script_path: Union[Path, str], project: str, queue: str, num_nodes: int, wall_time_min: int, **kwargs: Any
    ) -> List[str]:
        args = [
            PBSScheduler.submit_exe,
<<<<<<< HEAD
=======
            "-k",
            "doe",
            "-o",
            Path(script_path).with_suffix("").name,
>>>>>>> da4e5215
            "-A",
            project,
            "-q",
            queue,
<<<<<<< HEAD
            "-l", f"select={num_nodes}",
            "-l", f"walltime=00:{ wall_time_min }:00",
            "-k", "doe",
=======
            "-l",
            f"select={num_nodes}",
            "-l",
            f"walltime=00:{ wall_time_min }:00",
>>>>>>> da4e5215
            str(script_path),
        ]
        return args

    @staticmethod
    def _render_status_args(project: Optional[str], user: Optional[str], queue: Optional[str]) -> List[str]:
        args = [PBSScheduler.status_exe]
        args += "-f -F json".split()
<<<<<<< HEAD
        #if user is not None:
        #    args += ["-u", user]
=======
        if user is not None:
            args += ["-u", user]
>>>>>>> da4e5215
        if queue is not None:
            args += ["-q", queue]
        return args

    @staticmethod
    def _render_delete_args(job_id: Union[int, str]) -> List[str]:
        return [PBSScheduler.delete_exe, str(job_id)]

    @staticmethod
    def _render_backfill_args() -> List[str]:
        return [PBSScheduler.backfill_exe, "-a", "-F", "json"]

    @staticmethod
    def _parse_submit_output(submit_output: str) -> int:
        try:
            return int(submit_output.split(".")[0])
        except Exception as exc:
            # Catch errors here and handle
            logger.warning(f"Exception: {exc}")
            raise

<<<<<<< HEAD
=======
    # implement to fill in status_fields from above
>>>>>>> da4e5215
    @staticmethod
    def _parse_status_output(raw_output: str) -> Dict[int, SchedulerJobStatus]:
        # TODO: this can be much more efficient with a compiled regex findall()
        logger.info(f"json status output {raw_output}")
        j = json.loads(raw_output)
<<<<<<< HEAD
        date_format = '%a %b %d %H:%M:%S %Y'
        if 'Jobs' in j.keys():
            try:
                for jobidstr,job in j['Jobs'].items(): 
                    status = {}
                    jobid = jobidstr.split('.')[0]
                    try:
                        status['scheduler_id'] = int(jobid)
                    except:
                        logger.error(f"Error parsing jobid {jobid} in status output; skipping")
                        continue
                    status['state'] = PBSScheduler._job_states[job['job_state']]
                    status['time_remaining_min'] = 0
                    status['wall_time_min'] = 0
                    if 'walltime' in job['Resource_List'].keys():
                        W = job['Resource_List']['walltime'].split(':')
                        wall_time_min = int(W[0])*60 + int(W[1])  # 00:00:00
                        status['wall_time_min'] = wall_time_min
                        try:
                            if status['state'] == 'running':
                                status['time_remaining_min'] = wall_time_min - (datetime.now() - datetime.strptime(job['stime'], date_format)).total_seconds()/60
                                # print("RHS",jobidstr, status['state'], job['job_state'], wall_time_min, datetime.now(), datetime.strptime(job['stime'], date_format), (datetime.now()-datetime.strptime(job['stime'], date_format)).total_seconds())
                            if status['state'] == 'queued':                                                                                                                                                           
                                status['time_remaining_min'] = wall_time_min
                                # print("Q",jobidstr, status['state'], job['job_state'], wall_time_min)
                        except Exception as err:
                            logger.exception(f"Exception {str(err)} processing job {jobidstr} {job}")
                            # logger.exception(f"Exception {str(err)} parsing {raw_output}")
                            #logger.info(f"Exception {str(err)} parsing {raw_output}")
                    status['queue'] = job['queue']
                    status['num_nodes'] = job['Resource_List']['nodect']
                    status['project'] = job['project']
                    status['queued_time_min'] = int((datetime.now() - datetime.strptime(job['qtime'], date_format)).total_seconds()/60)
                    #print(status)
                    status_dict[jobid] = SchedulerJobStatus(**status)
            except BaseException as err:
                #logger.info(f"Exception {str(err)} parsing {raw_output}")
                logger.exception(f"Exception {str(err)} parsing {raw_output}")


=======
        date_format = "%a %b %d %H:%M:%S %Y"
        if "Jobs" not in j.keys():
            return {}
        status_dict = {}
        for jobidstr, job in j["Jobs"].items():
            status = {}
            jobid = jobidstr.split(".")[0]
            status["scheduler_id"] = jobid
            status["state"] = PBSScheduler._job_states[job["job_state"]]
            if "walltime" in job["Resource_List"]:
                W = job["Resource_List"]["walltime"].split(":")
                status["wall_time_min"] = int(W[0]) * 60 + int(W[1])  # 00:00:00
            else:
                status["wall_time_min"] = 0
            status["queue"] = job["queue"]
            status["num_nodes"] = job["Resource_List"]["nodect"]
            status["project"] = job["project"]
            if "etime" in job.keys():
                status["time_remaining_min"] = (
                    datetime.strptime(job["etime"], date_format) - datetime.now()
                ).total_seconds()
            else:
                status["time_remaining_min"] = status["wall_time_min"]
            status["queued_time_min"] = (
                datetime.now() - datetime.strptime(job["qtime"], date_format)
            ).total_seconds()
            status_dict[jobid] = SchedulerJobStatus(**status)
>>>>>>> da4e5215
        return status_dict

    @staticmethod
    def _parse_backfill_output(stdout: str) -> Dict[str, List[SchedulerBackfillWindow]]:
        # fill in this method later to support backfill
        # turam: input here will be json via "pbsnodes -a -F json"
        return dict()
        # prior cobalt impl follows
        raw_lines = stdout.strip().split("\n")
        nodelist = []
        node_lines = raw_lines[2:]
        logger.debug(node_lines)
        for line in raw_lines:
            try:
                line_dict = PBSScheduler._parse_nodelist_line(line)
            except (ValueError, TypeError):
                logger.debug(f"Cannot parse nodelist line: {line}")
            else:
                if line_dict["wall_time_min"] > 0 and line_dict["state"] == "idle":
                    nodelist.append(line_dict)

        windows = PBSScheduler._nodelist_to_backfill(nodelist)
        return windows

    @staticmethod
    def _parse_nodelist_line(line: str) -> Dict[str, Any]:
        fields = line.split()
        actual = len(fields)
        expected = len(PBSScheduler._nodelist_fields)

        if actual != expected:
            raise ValueError(f"Line has {actual} columns: expected {expected}:\n{fields}")

        status = {}
        for name, value in zip(PBSScheduler._nodelist_fields, fields):
            func = PBSScheduler._nodelist_field_map(name)
            status[name] = func(value)
        return status

    @staticmethod
    def _nodelist_to_backfill(
        nodelist: List[Dict[str, Any]],
    ) -> Dict[str, List[SchedulerBackfillWindow]]:
        queue_bf_times = defaultdict(list)
        windows = defaultdict(list)

        for entry in nodelist:
            bf_time = entry["wall_time_min"]
            queues = entry["queues"]
            for queue in queues:
                queue_bf_times[queue].append(bf_time)

        for queue, bf_times in queue_bf_times.items():
            # Mapping {bf_time: num_nodes}
            bf_counter = Counter(bf_times)
            # {
            #    queue_name: [(bf_time1, num_nodes1), (bf_time2, num_nodes2), ...],
            # }
            # For each queue, sorted with longer times first
            queue_bf_times[queue] = sorted(bf_counter.items(), reverse=True)

        for queue, bf_list in queue_bf_times.items():
            running_total = 0
            for bf_time, num_nodes in bf_list:
                running_total += num_nodes
                windows[queue].append(SchedulerBackfillWindow(num_nodes=running_total, wall_time_min=bf_time))
        return windows

    @staticmethod
    def _parse_time(line: str) -> datetime:
        time_str = line[: line.find("(UTC)")]
        return dateutil.parser.parse(time_str)

    @staticmethod
    def _parse_logs(scheduler_id: int, job_script_path: Optional[PathLike]) -> SchedulerJobLog:
<<<<<<< HEAD
        args = [PBSScheduler.status_exe]
        args += ["-x","-f","-F","json"]
        args += [str(scheduler_id)]
        logger.info(f"_parse_logs issuing qstat: %s", str(args))
        stdout = scheduler_subproc(args)
        json_output = json.loads(stdout)
        logger.info(f"_parse_logs json_output: %s",json_output)
        if len(json_output["Jobs"]) == 0:
            logger.error("no job found for JOB ID = %s", scheduler_id)
            return SchedulerJobLog()
        job_data = list(json_output["Jobs"].values())[0]
        start_raw = job_data.get("stime")
        end_raw = job_data.get("etime")
        if not (start_raw and end_raw):
            logger.warning(f"parse_logs got START_TIME: {start_raw}; FINISH_TIME: {end_raw}")
            return SchedulerJobLog()
=======
        import traceback

        tb = traceback.extract_stack()
        logger.info(f"traceback at parse_logs {str(tb)}")
        if job_script_path is None:
            logger.warning("No job script path provided; cannot parse logs from scheduler_id alone")
            return SchedulerJobLog()
        logfile = Path(job_script_path).with_suffix(".e" + str(scheduler_id))
>>>>>>> da4e5215
        try:
            start = parse_to_utc(start_raw, local_zone="ET")
            end = parse_to_utc(end_raw, local_zone="ET")
        except ParserError:
            logger.warning(f"Failed to parse job_data times (START_TIME: {start_raw}) (FINISH_TIME: {end_raw})")
            return SchedulerJobLog()
        return SchedulerJobLog(start_time=start, end_time=end)

    @classmethod
    def discover_projects(cls) -> List[str]:
        """
        Get the user's allowed/preferred allocations
        Note: Could use sbank; currently uses Cobalt reporting of valid
              projects when an invalid project is given
        """
        click.echo("Checking with sbank for your current allocations...")
        with tempfile.NamedTemporaryFile() as fp:
            os.chmod(fp.name, 0o777)
            proc = subprocess.run(
                f"sbank projects -r polaris -f project_name --no-header --no-totals --no-sys-msg",
                shell=True,
                stdout=subprocess.PIPE,
                stderr=subprocess.STDOUT,
                encoding="utf-8",
            )

        sbank_out = proc.stdout
        projects = [p.strip() for p in sbank_out.split("\n") if p]
        if not projects:
            projects = super().discover_projects()
        return projects

if __name__ == '__main__':
  raw_output=open('qstat.out').read()
  status_dict = {}
  j = json.loads(raw_output)
  p = PBSScheduler()
#   scheduler_id = p.submit("hostname.sh","datascience","debug",1,10)
#   p.delete_job(scheduler_id)
#   scheduler_id = p.submit("hostname.sh","datascience","debug",1,10)
  scheduler_id = 323614
  o = p.parse_logs(scheduler_id, "hostname")
  print('parse_logs:',o)
  o = p.get_statuses()
  for k,v in o.items():
    print(k,v)
  # not supporting this yet
  #o = p.get_backfill_windows()
  #print(o)
  o = p.discover_projects()
  print(o)<|MERGE_RESOLUTION|>--- conflicted
+++ resolved
@@ -11,7 +11,6 @@
 import click
 import dateutil.parser
 
-<<<<<<< HEAD
 from balsam.util import parse_to_utc
 
 from .scheduler import (
@@ -22,9 +21,6 @@
     SubprocessSchedulerInterface,
     scheduler_subproc,
 )
-=======
-from .scheduler import SchedulerBackfillWindow, SchedulerJobLog, SchedulerJobStatus, SubprocessSchedulerInterface
->>>>>>> da4e5215
 
 PathLike = Union[Path, str]
 
@@ -41,7 +37,7 @@
 
 
 class PBSScheduler(SubprocessSchedulerInterface):
-    status_exe = "/soft/datascience/bin/qstatpatch"
+    status_exe = "qstat"
     submit_exe = "qsub"
     delete_exe = "qdel"
     backfill_exe = "pbsnodes"
@@ -135,29 +131,17 @@
     def _render_submit_args(
         script_path: Union[Path, str], project: str, queue: str, num_nodes: int, wall_time_min: int, **kwargs: Any
     ) -> List[str]:
+        hours = wall_time_min // 60
+        minutes = wall_time_min - hours*60
         args = [
             PBSScheduler.submit_exe,
-<<<<<<< HEAD
-=======
-            "-k",
-            "doe",
-            "-o",
-            Path(script_path).with_suffix("").name,
->>>>>>> da4e5215
             "-A",
             project,
             "-q",
             queue,
-<<<<<<< HEAD
             "-l", f"select={num_nodes}",
-            "-l", f"walltime=00:{ wall_time_min }:00",
+            "-l", f"walltime={hours}:{minutes}:00",
             "-k", "doe",
-=======
-            "-l",
-            f"select={num_nodes}",
-            "-l",
-            f"walltime=00:{ wall_time_min }:00",
->>>>>>> da4e5215
             str(script_path),
         ]
         return args
@@ -166,13 +150,8 @@
     def _render_status_args(project: Optional[str], user: Optional[str], queue: Optional[str]) -> List[str]:
         args = [PBSScheduler.status_exe]
         args += "-f -F json".split()
-<<<<<<< HEAD
         #if user is not None:
         #    args += ["-u", user]
-=======
-        if user is not None:
-            args += ["-u", user]
->>>>>>> da4e5215
         if queue is not None:
             args += ["-q", queue]
         return args
@@ -194,17 +173,13 @@
             logger.warning(f"Exception: {exc}")
             raise
 
-<<<<<<< HEAD
-=======
-    # implement to fill in status_fields from above
->>>>>>> da4e5215
     @staticmethod
     def _parse_status_output(raw_output: str) -> Dict[int, SchedulerJobStatus]:
         # TODO: this can be much more efficient with a compiled regex findall()
         logger.info(f"json status output {raw_output}")
         j = json.loads(raw_output)
-<<<<<<< HEAD
         date_format = '%a %b %d %H:%M:%S %Y'
+        status_dict={}
         if 'Jobs' in j.keys():
             try:
                 for jobidstr,job in j['Jobs'].items(): 
@@ -225,54 +200,17 @@
                         try:
                             if status['state'] == 'running':
                                 status['time_remaining_min'] = wall_time_min - (datetime.now() - datetime.strptime(job['stime'], date_format)).total_seconds()/60
-                                # print("RHS",jobidstr, status['state'], job['job_state'], wall_time_min, datetime.now(), datetime.strptime(job['stime'], date_format), (datetime.now()-datetime.strptime(job['stime'], date_format)).total_seconds())
                             if status['state'] == 'queued':                                                                                                                                                           
                                 status['time_remaining_min'] = wall_time_min
-                                # print("Q",jobidstr, status['state'], job['job_state'], wall_time_min)
                         except Exception as err:
                             logger.exception(f"Exception {str(err)} processing job {jobidstr} {job}")
-                            # logger.exception(f"Exception {str(err)} parsing {raw_output}")
-                            #logger.info(f"Exception {str(err)} parsing {raw_output}")
                     status['queue'] = job['queue']
                     status['num_nodes'] = job['Resource_List']['nodect']
                     status['project'] = job['project']
                     status['queued_time_min'] = int((datetime.now() - datetime.strptime(job['qtime'], date_format)).total_seconds()/60)
-                    #print(status)
                     status_dict[jobid] = SchedulerJobStatus(**status)
             except BaseException as err:
-                #logger.info(f"Exception {str(err)} parsing {raw_output}")
                 logger.exception(f"Exception {str(err)} parsing {raw_output}")
-
-
-=======
-        date_format = "%a %b %d %H:%M:%S %Y"
-        if "Jobs" not in j.keys():
-            return {}
-        status_dict = {}
-        for jobidstr, job in j["Jobs"].items():
-            status = {}
-            jobid = jobidstr.split(".")[0]
-            status["scheduler_id"] = jobid
-            status["state"] = PBSScheduler._job_states[job["job_state"]]
-            if "walltime" in job["Resource_List"]:
-                W = job["Resource_List"]["walltime"].split(":")
-                status["wall_time_min"] = int(W[0]) * 60 + int(W[1])  # 00:00:00
-            else:
-                status["wall_time_min"] = 0
-            status["queue"] = job["queue"]
-            status["num_nodes"] = job["Resource_List"]["nodect"]
-            status["project"] = job["project"]
-            if "etime" in job.keys():
-                status["time_remaining_min"] = (
-                    datetime.strptime(job["etime"], date_format) - datetime.now()
-                ).total_seconds()
-            else:
-                status["time_remaining_min"] = status["wall_time_min"]
-            status["queued_time_min"] = (
-                datetime.now() - datetime.strptime(job["qtime"], date_format)
-            ).total_seconds()
-            status_dict[jobid] = SchedulerJobStatus(**status)
->>>>>>> da4e5215
         return status_dict
 
     @staticmethod
@@ -348,7 +286,6 @@
 
     @staticmethod
     def _parse_logs(scheduler_id: int, job_script_path: Optional[PathLike]) -> SchedulerJobLog:
-<<<<<<< HEAD
         args = [PBSScheduler.status_exe]
         args += ["-x","-f","-F","json"]
         args += [str(scheduler_id)]
@@ -365,16 +302,6 @@
         if not (start_raw and end_raw):
             logger.warning(f"parse_logs got START_TIME: {start_raw}; FINISH_TIME: {end_raw}")
             return SchedulerJobLog()
-=======
-        import traceback
-
-        tb = traceback.extract_stack()
-        logger.info(f"traceback at parse_logs {str(tb)}")
-        if job_script_path is None:
-            logger.warning("No job script path provided; cannot parse logs from scheduler_id alone")
-            return SchedulerJobLog()
-        logfile = Path(job_script_path).with_suffix(".e" + str(scheduler_id))
->>>>>>> da4e5215
         try:
             start = parse_to_utc(start_raw, local_zone="ET")
             end = parse_to_utc(end_raw, local_zone="ET")
