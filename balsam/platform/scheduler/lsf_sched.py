import datetime
import json
import logging
import os
import re
from pathlib import Path
from typing import Any, Callable, Dict, List, Optional, Union

import dateutil

from .scheduler import (
    SchedulerBackfillWindow,
    SchedulerJobLog,
    SchedulerJobStatus,
    SchedulerNonZeroReturnCode,
    SubprocessSchedulerInterface,
    scheduler_subproc,
)

PathLike = Union[Path, str]
logger = logging.getLogger(__name__)


# parse "00:00:00:00" to minutes
def parse_clock(t_str: str) -> int:
    parts = t_str.split(":")
    n = len(parts)
    D = H = M = S = 0
    if n == 4:
        D, H, M, S = map(int, parts)
    elif n == 3:
        H, M, S = map(int, parts)
    elif n == 2:
        M, S = map(int, parts)

    return D * 24 * 60 + H * 60 + M + round(S / 60)


#   "02/17 15:56:28"
def parse_datetime(t_str: str) -> datetime.datetime:
    return datetime.datetime.strptime(t_str, "%m/%d %H:%M:%S")


class LsfScheduler(SubprocessSchedulerInterface):
    status_exe = "bjobs"
    submit_exe = "bsub"
    delete_exe = "bkill"
    backfill_exe = "bslots"
    default_submit_kwargs: Dict[str, str] = {}
    submit_kwargs_flag_map: Dict[str, str] = {}

    _queue_name = "batch"

    # maps scheduler states to Balsam states
    _job_states = {
        "PEND": "queued",
        "RUN": "running",
        "BLOCKED": "failed",
    }

    @staticmethod
    def _job_state_map(scheduler_state: str) -> str:
        return LsfScheduler._job_states.get(scheduler_state, "unknown")

    # maps Balsam status fields to the scheduler fields
    # should be a comprehensive list of scheduler status fields
    _status_fields = {
        "scheduler_id": "JOBID",
        "state": "STAT",
        "queue": "QUEUE",
        "num_nodes": "NREQ_SLOT",
        "wall_time_min": "RUNTIMELIMIT",
        "project": "PROJ_NAME",
        "time_remaining_min": "RUN_TIME",
        "queued_time_min": "PEND_TIME",
    }

    @staticmethod
    def _get_envs() -> Dict[str, str]:
        env = {}
        fields = LsfScheduler._status_fields.values()
        env["LSB_BJOBS_FORMAT"] = " ".join(fields)
        return env

    # when reading these fields from the scheduler apply
    # these maps to the string extracted from the output
    @staticmethod
    def _status_field_map(balsam_field: str) -> Optional[Callable[[str], Any]]:
        status_field_map = {
            "scheduler_id": lambda id: int(id),
            "state": lambda state: LsfScheduler._job_states[state],
            "queue": lambda queue: str(queue),
            "num_nodes": lambda n: 0 if n == "-" else int(n),
            "wall_time_min": lambda minutes: int(float(minutes)),
            "project": lambda project: str(project),
            "time_remaining_min": lambda time: int(int(time.split()[0]) / 60),
            "queued_time_min": lambda minutes: int(minutes),
        }
        return status_field_map.get(balsam_field, None)

    @staticmethod
    def _render_submit_args(
        script_path: PathLike, project: str, queue: str, num_nodes: int, wall_time_min: int, **kwargs: Any
    ) -> List[str]:
        args = [
            LsfScheduler.submit_exe,
            "-o",
            os.path.basename(os.path.splitext(script_path)[0]) + ".output",
            "-e",
            os.path.basename(os.path.splitext(script_path)[0]) + ".error",
            "-P",
            project,
            "-q",
            queue,
            "-nnodes",
            str(int(num_nodes)),
            "-W",
            str(int(wall_time_min)),
        ]
        # adding additional flags as needed, e.g. `-C knl`
        for key, default_value in LsfScheduler.default_submit_kwargs.items():
            flag = LsfScheduler.submit_kwargs_flag_map[key]
            value = kwargs.setdefault(key, default_value)
            args += [flag, value]

        args.append(str(script_path))
        return args

    @staticmethod
    def _render_status_args(
        project: Optional[str] = None, user: Optional[str] = None, queue: Optional[str] = None
    ) -> List[str]:
        os.environ.update(LsfScheduler._get_envs())
        args = [LsfScheduler.status_exe]
        if user is not None:
            args += ["-u", user]
        if project is not None:
            pass  # not supported
        if queue is not None:
            args += ["-q", queue]
        # format output as json
        args += ["-json"]
        return args

    @staticmethod
    def _render_delete_args(job_id: Union[int, str]) -> List[str]:
        return [LsfScheduler.delete_exe, str(job_id)]

    @staticmethod
    def _render_backfill_args() -> List[str]:
        return [LsfScheduler.backfill_exe, '-R"select[CN]"']

    @classmethod
    def get_backfill_windows(cls) -> Dict[str, List[SchedulerBackfillWindow]]:
        backfill_args = cls._render_backfill_args()
        try:
            stdout = scheduler_subproc(backfill_args)
        except SchedulerNonZeroReturnCode as e:
            if "No backfill window meets" in str(e):
                return {LsfScheduler._queue_name: []}
            raise
        backfill_windows = cls._parse_backfill_output(stdout)
        return backfill_windows

    @staticmethod
    def _parse_submit_output(submit_output: str) -> int:
        try:
            start = len("Job <")
            end = submit_output.find(">", start)
            scheduler_id = int(submit_output[start:end])
        except ValueError:
            scheduler_id = int(submit_output.split()[-1])
        return scheduler_id

    @staticmethod
    def _parse_status_output(raw_output: str) -> Dict[int, SchedulerJobStatus]:
        # Example output:
        # {
        # "COMMAND":"bjobs",
        # "JOBS":47,
        # "RECORDS":[
        #   {
        #     "JOBID":"806290",
        #     "STAT":"RUN",
        #     "QUEUE":"batch",
        #     "PROJ_NAME":"BIP152",
        #     "PEND_TIME":"17",
        #     "NREQ_SLOT":"43",
        #     "RUNTIMELIMIT":"1440.0",
        #     "RUN_TIME":"16038 second(s)"
        #   },
        json_output = json.loads(raw_output)
        status_dict = {}
        batch_jobs = json_output["RECORDS"]
        for job_data in batch_jobs:
            status = {}
            try:
                for balsam_key, scheduler_key in LsfScheduler._status_fields.items():
                    func = LsfScheduler._status_field_map(balsam_key)
                    if callable(func):
                        status[balsam_key] = func(job_data[scheduler_key])
            except KeyError:
<<<<<<< HEAD
                logger.exception("failed parsing job data: %s", job_data)
=======
                logger.warning("failed parsing job data: %s", job_data)
>>>>>>> 983e9ecf
            else:
                job_stat = SchedulerJobStatus(**status)
                status_dict[job_stat.scheduler_id] = job_stat

        return status_dict

    @staticmethod
    def _parse_backfill_output(stdout: str) -> Dict[str, List[SchedulerBackfillWindow]]:
        raw_lines = stdout.split("\n")
        windows: Dict[str, List[SchedulerBackfillWindow]] = {LsfScheduler._queue_name: []}
        node_lines = raw_lines[1:]
        for line in node_lines:
            if len(line.strip()) == 0:
                continue
            windows[LsfScheduler._queue_name].append(LsfScheduler._parse_bslots_line(line))
        return windows

    @staticmethod
    def _parse_bslots_line(line: str) -> SchedulerBackfillWindow:
        parts = line.split()
        nodes = int(parts[0])
        backfill_time = 0
        if len(re.findall("hours.*minutes.*seconds", line)) > 0:
            backfill_time += int(parts[1]) * 60
            backfill_time += int(parts[3])
        elif len(re.findall("minutes.*seconds", line)) > 0:
            backfill_time += int(parts[1])

        return SchedulerBackfillWindow(num_nodes=nodes, wall_time_min=backfill_time)

    @staticmethod
    def _parse_time(time_str: str) -> datetime:
        return dateutil.parser.parse(time_str)

    @staticmethod
    def _parse_logs(scheduler_id: Union[int, str], job_script_path: Optional[PathLike]) -> SchedulerJobLog:
        # TODO: Return job start/stop time from log file or command
        args = [LsfScheduler.status_exe]
        args += ["-o", "JOBID START_TIME FINISH_TIME"]
        # format output as json
        args += ["-json"]
        args += [str(scheduler_id)]
        stdout = scheduler_subproc(args)
        json_output = json.loads(stdout)
        if json_output["JOBS"] == 0:
            logger.error("no job found for JOB ID = %s", scheduler_id)
            return SchedulerJobLog()
        if json_output["JOBS"] > 1:
            logger.error("something strange happened, more than one job returned: \n %s", stdout)
            return SchedulerJobLog()
        job_data = json_output["RECORDS"][0]
        start = LsfScheduler._parse_time(job_data["START_TIME"])
        end = LsfScheduler._parse_time(job_data["FINISH_TIME"])
        return SchedulerJobLog(start_time=start, end_time=end)<|MERGE_RESOLUTION|>--- conflicted
+++ resolved
@@ -200,11 +200,7 @@
                     if callable(func):
                         status[balsam_key] = func(job_data[scheduler_key])
             except KeyError:
-<<<<<<< HEAD
-                logger.exception("failed parsing job data: %s", job_data)
-=======
                 logger.warning("failed parsing job data: %s", job_data)
->>>>>>> 983e9ecf
             else:
                 job_stat = SchedulerJobStatus(**status)
                 status_dict[job_stat.scheduler_id] = job_stat
