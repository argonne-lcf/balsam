import logging
import os
from pathlib import Path
from typing import List, Optional, Union

from .compute_node import ComputeNode

logger = logging.getLogger(__name__)
IntStr = Union[int, str]


class PolarisNode(ComputeNode):

    # turam: confirm number of cpus
    cpu_ids = list(range(64))
    gpu_ids: List[IntStr] = list(range(4))

    @classmethod
    def get_job_nodelist(cls) -> List["PolarisNode"]:
        """
        Get all compute nodes allocated in the current job context
        """
        nodefile = os.environ["PBS_NODEFILE"]
        # a file containing a list of node hostnames, one per line
        # thetagpu01
        # thetagpu02
        with open(nodefile) as fp:
            data = fp.read()
        splitter = "," if "," in data else None
        hostnames = data.split(splitter)
        hostnames = [h.strip() for h in hostnames if h.strip()]
        node_ids: Union[List[str], List[int]]
<<<<<<< HEAD
        node_ids = hostnames[:]
=======
        try:
            node_ids = [int(hostname.split(".")[0]) for hostname in hostnames]
        except ValueError:
            node_ids = hostnames[:]
>>>>>>> da4e5215
        node_list = []
        for nid, hostname in zip(node_ids, hostnames):
            gpu_ids = cls.discover_gpu_list(hostname)
            assert isinstance(nid, str) or isinstance(nid, int)
            node_list.append(cls(nid, hostname, gpu_ids=gpu_ids))
        return node_list

    @classmethod
    def discover_gpu_list(cls, hostname: str) -> List[IntStr]:
        gpu_file = Path(f"/var/tmp/balsam-{hostname}-gpulist.txt")
        gpu_ids: List[IntStr]
        if gpu_file.is_file():
            tokens = gpu_file.read_text().split()
            gpu_ids = [t[:-1] for t in tokens if t.startswith("MIG-GPU-")]
        else:
            gpu_ids = cls.gpu_ids
        logger.info(f"{hostname} detected GPU IDs: {gpu_ids}")
        return gpu_ids

    @staticmethod
    def get_scheduler_id() -> Optional[int]:
        id = os.environ.get("PBS_JOBID")
        if id is not None:
            return int(id.split(".")[0])
        return None<|MERGE_RESOLUTION|>--- conflicted
+++ resolved
@@ -30,14 +30,7 @@
         hostnames = data.split(splitter)
         hostnames = [h.strip() for h in hostnames if h.strip()]
         node_ids: Union[List[str], List[int]]
-<<<<<<< HEAD
         node_ids = hostnames[:]
-=======
-        try:
-            node_ids = [int(hostname.split(".")[0]) for hostname in hostnames]
-        except ValueError:
-            node_ids = hostnames[:]
->>>>>>> da4e5215
         node_list = []
         for nid, hostname in zip(node_ids, hostnames):
             gpu_ids = cls.discover_gpu_list(hostname)
