<<<<<<< HEAD
# This file was auto-generated via /home/turam/miniconda3/bin/python balsam/schemas/api_generator.py
# [git rev 8745c78]
=======
# This file was auto-generated via /Users/turam/opt/miniconda3/bin/python balsam/schemas/api_generator.py
# [git rev 3fcc4a5]
>>>>>>> 5c96bff5
# Do *not* make changes to the API by changing this file!

import datetime
import pathlib
import typing
import uuid
from typing import Any, List, Optional, Union

import pydantic

import balsam._api.bases
import balsam._api.model
from balsam._api.model import Field
from balsam._api.query import Query


class Site(balsam._api.bases.SiteBase):
    _create_model_cls = balsam.schemas.site.SiteCreate
    _update_model_cls = balsam.schemas.site.SiteUpdate
    _read_model_cls = balsam.schemas.site.SiteOut
    objects: "SiteManager"

    name = Field[str]()
    path = Field[pathlib.Path]()
    globus_endpoint_id = Field[Optional[uuid.UUID]]()
    backfill_windows = Field[typing.Dict[str, typing.List[balsam.schemas.batchjob.SchedulerBackfillWindow]]]()
    queued_jobs = Field[typing.Dict[int, balsam.schemas.batchjob.SchedulerJobStatus]]()
    optional_batch_job_params = Field[typing.Dict[str, str]]()
    allowed_projects = Field[typing.List[str]]()
    allowed_queues = Field[typing.Dict[str, balsam.schemas.site.AllowedQueue]]()
    transfer_locations = Field[typing.Dict[str, pydantic.networks.AnyUrl]]()
    id = Field[Optional[int]]()
    last_refresh = Field[Optional[datetime.datetime]]()
    creation_date = Field[Optional[datetime.datetime]]()

    def __init__(
        self,
        name: str,
        path: pathlib.Path,
        globus_endpoint_id: Optional[uuid.UUID] = None,
        backfill_windows: Optional[
            typing.Dict[str, typing.List[balsam.schemas.batchjob.SchedulerBackfillWindow]]
        ] = None,
        queued_jobs: Optional[typing.Dict[int, balsam.schemas.batchjob.SchedulerJobStatus]] = None,
        optional_batch_job_params: Optional[typing.Dict[str, str]] = None,
        allowed_projects: Optional[typing.List[str]] = None,
        allowed_queues: Optional[typing.Dict[str, balsam.schemas.site.AllowedQueue]] = None,
        transfer_locations: Optional[typing.Dict[str, pydantic.networks.AnyUrl]] = None,
        **kwargs: Any,
    ) -> None:
        """
        Construct a new Site object.  You must eventually call the save() method or
        pass a Site list into Site.objects.bulk_create().

        name:                      Unique Site name
        path:                      Absolute filesystem path of the Site
        globus_endpoint_id:        Associated Globus endpoint ID
        backfill_windows:          Idle backfill currently available at the Site, keyed by queue name
        queued_jobs:               Queued scheduler jobs at the Site, keyed by scheduler ID
        optional_batch_job_params: Optional pass-through parameters accepted by the Site batchjob template
        allowed_projects:          Allowed projects/allocations for batchjob submission
        allowed_queues:            Allowed queues and associated queueing policies
        transfer_locations:        Trusted transfer location aliases and associated protocol/URLs
        """
        _kwargs = {k: v for k, v in locals().items() if k not in ["self", "__class__"] and v is not None}
        _kwargs.update(kwargs)
        return super().__init__(**_kwargs)


class SiteQuery(Query[Site]):
    def get(
        self,
        name: Optional[str] = None,
        path: Optional[str] = None,
        id: Union[typing.List[int], int, None] = None,
        last_refresh_after: Optional[datetime.datetime] = None,
    ) -> Site:
        """
        Retrieve exactly one Site. Raises Site.DoesNotExist
        if no items were found, or Site.MultipleObjectsReturned if
        more than one item matched the query.

        name:               Fetch the site with this name
        path:               Only return Sites with paths containing this string.
        id:                 Only return Sites having an id in this list.
        last_refresh_after: Only return Sites active since this time (UTC)
        """
        kwargs = {k: v for k, v in locals().items() if k not in ["self", "__class__"] and v is not None}
        return self._get(**kwargs)

    def filter(
        self,
        name: Optional[str] = None,
        path: Optional[str] = None,
        id: Union[typing.List[int], int, None] = None,
        last_refresh_after: Optional[datetime.datetime] = None,
    ) -> "SiteQuery":
        """
        Retrieve exactly one Site. Raises Site.DoesNotExist
        if no items were found, or Site.MultipleObjectsReturned if
        more than one item matched the query.

        name:               Fetch the site with this name
        path:               Only return Sites with paths containing this string.
        id:                 Only return Sites having an id in this list.
        last_refresh_after: Only return Sites active since this time (UTC)
        """
        kwargs = {k: v for k, v in locals().items() if k not in ["self", "__class__"] and v is not None}
        return self._filter(**kwargs)

    def update(
        self,
        name: Optional[str] = None,
        path: Optional[pathlib.Path] = None,
        globus_endpoint_id: Optional[uuid.UUID] = None,
        backfill_windows: Optional[
            typing.Dict[str, typing.List[balsam.schemas.batchjob.SchedulerBackfillWindow]]
        ] = None,
        queued_jobs: Optional[typing.Dict[int, balsam.schemas.batchjob.SchedulerJobStatus]] = None,
        optional_batch_job_params: Optional[typing.Dict[str, str]] = None,
        allowed_projects: Optional[typing.List[str]] = None,
        allowed_queues: Optional[typing.Dict[str, balsam.schemas.site.AllowedQueue]] = None,
        transfer_locations: Optional[typing.Dict[str, pydantic.networks.AnyUrl]] = None,
    ) -> Union[int, List[Site]]:
        """
        Updates all items selected by this query with the given values.

        name:                      Unique Site name
        path:                      Absolute filesystem path of the Site
        globus_endpoint_id:        Associated Globus endpoint ID
        backfill_windows:          Idle backfill currently available at the Site, keyed by queue name
        queued_jobs:               Queued scheduler jobs at the Site, keyed by scheduler ID
        optional_batch_job_params: Optional pass-through parameters accepted by the Site batchjob template
        allowed_projects:          Allowed projects/allocations for batchjob submission
        allowed_queues:            Allowed queues and associated queueing policies
        transfer_locations:        Trusted transfer location aliases and associated protocol/URLs
        """
        kwargs = {k: v for k, v in locals().items() if k not in ["self", "__class__"] and v is not None}
        return self._update(**kwargs)


class SiteManager(balsam._api.bases.SiteManagerBase):
    _api_path = "sites/"
    _model_class = Site
    _query_class = SiteQuery
    _bulk_create_enabled = False
    _bulk_update_enabled = False
    _bulk_delete_enabled = False

    def create(
        self,
        name: str,
        path: pathlib.Path,
        globus_endpoint_id: Optional[uuid.UUID] = None,
        backfill_windows: Optional[
            typing.Dict[str, typing.List[balsam.schemas.batchjob.SchedulerBackfillWindow]]
        ] = None,
        queued_jobs: Optional[typing.Dict[int, balsam.schemas.batchjob.SchedulerJobStatus]] = None,
        optional_batch_job_params: Optional[typing.Dict[str, str]] = None,
        allowed_projects: Optional[typing.List[str]] = None,
        allowed_queues: Optional[typing.Dict[str, balsam.schemas.site.AllowedQueue]] = None,
        transfer_locations: Optional[typing.Dict[str, pydantic.networks.AnyUrl]] = None,
    ) -> Site:
        """
        Create a new Site object and save it to the API in one step.

        name:                      Unique Site name
        path:                      Absolute filesystem path of the Site
        globus_endpoint_id:        Associated Globus endpoint ID
        backfill_windows:          Idle backfill currently available at the Site, keyed by queue name
        queued_jobs:               Queued scheduler jobs at the Site, keyed by scheduler ID
        optional_batch_job_params: Optional pass-through parameters accepted by the Site batchjob template
        allowed_projects:          Allowed projects/allocations for batchjob submission
        allowed_queues:            Allowed queues and associated queueing policies
        transfer_locations:        Trusted transfer location aliases and associated protocol/URLs
        """
        kwargs = {k: v for k, v in locals().items() if k not in ["self", "__class__"] and v is not None}
        return super()._create(**kwargs)

    def all(self) -> "SiteQuery":
        """
        Returns a Query for all Site items.
        """
        return self._query_class(manager=self)

    def get(
        self,
        name: Optional[str] = None,
        path: Optional[str] = None,
        id: Union[typing.List[int], int, None] = None,
        last_refresh_after: Optional[datetime.datetime] = None,
    ) -> Site:
        """
        Retrieve exactly one Site. Raises Site.DoesNotExist
        if no items were found, or Site.MultipleObjectsReturned if
        more than one item matched the query.

        name:               Fetch the site with this name
        path:               Only return Sites with paths containing this string.
        id:                 Only return Sites having an id in this list.
        last_refresh_after: Only return Sites active since this time (UTC)
        """
        kwargs = {k: v for k, v in locals().items() if k not in ["self", "__class__"] and v is not None}
        return SiteQuery(manager=self).get(**kwargs)

    def filter(
        self,
        name: Optional[str] = None,
        path: Optional[str] = None,
        id: Union[typing.List[int], int, None] = None,
        last_refresh_after: Optional[datetime.datetime] = None,
    ) -> "SiteQuery":
        """
        Returns a Site Query returning items matching the filter criteria.

        name:               Fetch the site with this name
        path:               Only return Sites with paths containing this string.
        id:                 Only return Sites having an id in this list.
        last_refresh_after: Only return Sites active since this time (UTC)
        """
        kwargs = {k: v for k, v in locals().items() if k not in ["self", "__class__"] and v is not None}
        return SiteQuery(manager=self).filter(**kwargs)


class App(balsam._api.bases.AppBase):
    _create_model_cls = balsam.schemas.apps.AppCreate
    _update_model_cls = balsam.schemas.apps.AppUpdate
    _read_model_cls = balsam.schemas.apps.AppOut
    objects: "AppManager"

    site_id = Field[int]()
    name = Field[str]()
    serialized_class = Field[str]()
    source_code = Field[str]()
    description = Field[str]()
    parameters = Field[typing.Dict[str, balsam.schemas.apps.AppParameter]]()
    transfers = Field[typing.Dict[str, balsam.schemas.apps.TransferSlot]]()
    id = Field[Optional[int]]()

    def __init__(
        self,
        site_id: int,
        name: str,
        serialized_class: str,
        source_code: str,
        description: str = "",
        parameters: Optional[typing.Dict[str, balsam.schemas.apps.AppParameter]] = None,
        transfers: Optional[typing.Dict[str, balsam.schemas.apps.TransferSlot]] = None,
        **kwargs: Any,
    ) -> None:
        """
        Construct a new App object.  You must eventually call the save() method or
        pass a App list into App.objects.bulk_create().

        site_id:          Site id at which this App is registered
        name:             Python AppDef class name
        serialized_class: Base64-encoded ApplicationDefinition payload
        source_code:      App-introspected source code
        description:      The App class docstring
        parameters:       Allowed parameters in the App command
        transfers:        Allowed transfer slots in the App
        """
        _kwargs = {k: v for k, v in locals().items() if k not in ["self", "__class__"] and v is not None}
        _kwargs.update(kwargs)
        return super().__init__(**_kwargs)


class AppQuery(Query[App]):
    def get(
        self,
        site_id: Union[typing.List[int], int, None] = None,
        id: Union[typing.List[int], int, None] = None,
        name: Optional[str] = None,
        site_path: Optional[str] = None,
        site_name: Optional[str] = None,
    ) -> App:
        """
        Retrieve exactly one App. Raises App.DoesNotExist
        if no items were found, or App.MultipleObjectsReturned if
        more than one item matched the query.

        site_id:   Only return Apps associated with the Site IDs in this list.
        id:        Only return Apps with IDs in this list.
        name:      Only return Apps having an ApplicationDefinition with this class name.
        site_path: Only return Apps from Sites having paths containing this substring.
        site_name: Only return Apps from the Site with this unique name.
        """
        kwargs = {k: v for k, v in locals().items() if k not in ["self", "__class__"] and v is not None}
        return self._get(**kwargs)

    def filter(
        self,
        site_id: Union[typing.List[int], int, None] = None,
        id: Union[typing.List[int], int, None] = None,
        name: Optional[str] = None,
        site_path: Optional[str] = None,
        site_name: Optional[str] = None,
    ) -> "AppQuery":
        """
        Retrieve exactly one App. Raises App.DoesNotExist
        if no items were found, or App.MultipleObjectsReturned if
        more than one item matched the query.

        site_id:   Only return Apps associated with the Site IDs in this list.
        id:        Only return Apps with IDs in this list.
        name:      Only return Apps having an ApplicationDefinition with this class name.
        site_path: Only return Apps from Sites having paths containing this substring.
        site_name: Only return Apps from the Site with this unique name.
        """
        kwargs = {k: v for k, v in locals().items() if k not in ["self", "__class__"] and v is not None}
        return self._filter(**kwargs)

    def update(
        self,
        site_id: Optional[int] = None,
        name: Optional[str] = None,
        serialized_class: Optional[str] = None,
        source_code: Optional[str] = None,
        description: Optional[str] = None,
        parameters: Optional[typing.Dict[str, balsam.schemas.apps.AppParameter]] = None,
        transfers: Optional[typing.Dict[str, balsam.schemas.apps.TransferSlot]] = None,
    ) -> Union[int, List[App]]:
        """
        Updates all items selected by this query with the given values.

        site_id:          Site id at which this App is registered
        name:             Python AppDef class name
        serialized_class: Base64-encoded ApplicationDefinition payload
        source_code:      App-introspected source code
        description:      The App class docstring
        parameters:       Allowed parameters in the App command
        transfers:        Allowed transfer slots in the App
        """
        kwargs = {k: v for k, v in locals().items() if k not in ["self", "__class__"] and v is not None}
        return self._update(**kwargs)


class AppManager(balsam._api.bases.AppManagerBase):
    _api_path = "apps/"
    _model_class = App
    _query_class = AppQuery
    _bulk_create_enabled = False
    _bulk_update_enabled = False
    _bulk_delete_enabled = False

    def create(
        self,
        site_id: int,
        name: str,
        serialized_class: str,
        source_code: str,
        description: str = "",
        parameters: Optional[typing.Dict[str, balsam.schemas.apps.AppParameter]] = None,
        transfers: Optional[typing.Dict[str, balsam.schemas.apps.TransferSlot]] = None,
    ) -> App:
        """
        Create a new App object and save it to the API in one step.

        site_id:          Site id at which this App is registered
        name:             Python AppDef class name
        serialized_class: Base64-encoded ApplicationDefinition payload
        source_code:      App-introspected source code
        description:      The App class docstring
        parameters:       Allowed parameters in the App command
        transfers:        Allowed transfer slots in the App
        """
        kwargs = {k: v for k, v in locals().items() if k not in ["self", "__class__"] and v is not None}
        return super()._create(**kwargs)

    def all(self) -> "AppQuery":
        """
        Returns a Query for all App items.
        """
        return self._query_class(manager=self)

    def get(
        self,
        site_id: Union[typing.List[int], int, None] = None,
        id: Union[typing.List[int], int, None] = None,
        name: Optional[str] = None,
        site_path: Optional[str] = None,
        site_name: Optional[str] = None,
    ) -> App:
        """
        Retrieve exactly one App. Raises App.DoesNotExist
        if no items were found, or App.MultipleObjectsReturned if
        more than one item matched the query.

        site_id:   Only return Apps associated with the Site IDs in this list.
        id:        Only return Apps with IDs in this list.
        name:      Only return Apps having an ApplicationDefinition with this class name.
        site_path: Only return Apps from Sites having paths containing this substring.
        site_name: Only return Apps from the Site with this unique name.
        """
        kwargs = {k: v for k, v in locals().items() if k not in ["self", "__class__"] and v is not None}
        return AppQuery(manager=self).get(**kwargs)

    def filter(
        self,
        site_id: Union[typing.List[int], int, None] = None,
        id: Union[typing.List[int], int, None] = None,
        name: Optional[str] = None,
        site_path: Optional[str] = None,
        site_name: Optional[str] = None,
    ) -> "AppQuery":
        """
        Returns a App Query returning items matching the filter criteria.

        site_id:   Only return Apps associated with the Site IDs in this list.
        id:        Only return Apps with IDs in this list.
        name:      Only return Apps having an ApplicationDefinition with this class name.
        site_path: Only return Apps from Sites having paths containing this substring.
        site_name: Only return Apps from the Site with this unique name.
        """
        kwargs = {k: v for k, v in locals().items() if k not in ["self", "__class__"] and v is not None}
        return AppQuery(manager=self).filter(**kwargs)


class Job(balsam._api.bases.JobBase):
    _create_model_cls = balsam.schemas.job.JobCreate
    _update_model_cls = balsam.schemas.job.JobUpdate
    _read_model_cls = balsam.schemas.job.JobOut
    objects: "JobManager"

    workdir = Field[pathlib.Path]()
    tags = Field[typing.Dict[str, str]]()
    data = Field[typing.Dict[str, typing.Any]]()
    return_code = Field[Optional[int]]()
    num_nodes = Field[int]()
    ranks_per_node = Field[int]()
    threads_per_rank = Field[int]()
    threads_per_core = Field[int]()
    launch_params = Field[typing.Dict[str, str]]()
    gpus_per_rank = Field[float]()
    node_packing_count = Field[int]()
    wall_time_min = Field[int]()
    app_id = Field[int]()
    parent_ids = Field[typing.Set[int]]()
    transfers = Field[typing.Dict[str, balsam.schemas.job.JobTransferItem]]()
    batch_job_id = Field[Optional[int]]()
    state = Field[Optional[balsam.schemas.job.JobState]]()
    state_timestamp = Field[Optional[datetime.datetime]]()
    state_data = Field[Optional[typing.Dict[str, typing.Any]]]()
    pending_file_cleanup = Field[Optional[bool]]()
    id = Field[Optional[int]]()
    last_update = Field[Optional[datetime.datetime]]()

    def __init__(
        self,
        workdir: pathlib.Path,
        app_id: typing.Union[int, str],
        tags: Optional[typing.Dict[str, str]] = None,
        data: Optional[typing.Dict[str, typing.Any]] = None,
        return_code: Optional[int] = None,
        num_nodes: int = 1,
        ranks_per_node: int = 1,
        threads_per_rank: int = 1,
        threads_per_core: int = 1,
        launch_params: Optional[typing.Dict[str, str]] = None,
        gpus_per_rank: float = 0,
        node_packing_count: int = 1,
        wall_time_min: int = 0,
        site_name: Optional[str] = None,
        parameters: Optional[typing.Dict[str, typing.Any]] = None,
        parent_ids: typing.Set[int] = set(),
        transfers: Optional[typing.Dict[str, balsam.schemas.job.JobTransferItem]] = None,
        **kwargs: Any,
    ) -> None:
        """
        Construct a new Job object.  You must eventually call the save() method or
        pass a Job list into Job.objects.bulk_create().

        workdir:            Job path relative to site data/ folder.
        tags:               Custom key:value string tags.
        data:               Arbitrary JSON-able data dictionary.
        return_code:        Return code from last execution of this Job.
        num_nodes:          Number of compute nodes needed.
        ranks_per_node:     Number of MPI processes per node.
        threads_per_rank:   Logical threads per process.
        threads_per_core:   Logical threads per CPU core.
        launch_params:      Optional pass-through parameters to MPI application launcher.
        gpus_per_rank:      Number of GPUs per process.
        node_packing_count: Maximum number of concurrent runs per node.
        wall_time_min:      Optional estimate of Job runtime. All else being equal, longer Jobs tend to run first.
        app_id:             App name, ID, or class
        site_name:          Site name, to disambiguate app defined at multiple Sites.
        parameters:         Parameters passed to App at runtime.
        parent_ids:         Set of parent Job IDs (dependencies).
        transfers:          TransferItem dictionary. One key:JobTransferItem pair for each slot defined on the App.
        """
        _kwargs = {k: v for k, v in locals().items() if k not in ["self", "__class__"] and v is not None}
        _kwargs.update(kwargs)
        return super().__init__(**_kwargs)


class JobQuery(Query[Job]):
    def get(
        self,
        id: Union[typing.List[int], int, None] = None,
        parent_id: Union[typing.List[int], int, None] = None,
        app_id: Optional[int] = None,
        site_id: Union[typing.List[int], int, None] = None,
        batch_job_id: Optional[int] = None,
        last_update_before: Optional[datetime.datetime] = None,
        last_update_after: Optional[datetime.datetime] = None,
        workdir__contains: Optional[str] = None,
        state__ne: Optional[balsam.schemas.job.JobState] = None,
        state: Union[typing.Set[balsam.schemas.job.JobState], balsam.schemas.job.JobState, None] = None,
        tags: Union[typing.List[str], str, None] = None,
        pending_file_cleanup: Optional[bool] = None,
    ) -> Job:
        """
        Retrieve exactly one Job. Raises Job.DoesNotExist
        if no items were found, or Job.MultipleObjectsReturned if
        more than one item matched the query.

        id:                   Only return Jobs with ids in this list.
        parent_id:            Only return Jobs that are children of Jobs with ids in this list.
        app_id:               Only return Jobs associated with this App id.
        site_id:              Only return Jobs associated with these Site ids.
        batch_job_id:         Only return Jobs associated with this BatchJob id.
        last_update_before:   Only return Jobs that were updated before this time (UTC).
        last_update_after:    Only return Jobs that were updated after this time (UTC).
        workdir__contains:    Only return jobs with workdirs containing this string.
        state__ne:            Only return jobs with states not equal to this state.
        state:                Only return jobs in this set of states.
        tags:                 Only return jobs containing these tags (list of KEY:VALUE strings)
        pending_file_cleanup: Only return jobs which have not yet had workdir cleaned.
        """
        kwargs = {k: v for k, v in locals().items() if k not in ["self", "__class__"] and v is not None}
        return self._get(**kwargs)

    def filter(
        self,
        id: Union[typing.List[int], int, None] = None,
        parent_id: Union[typing.List[int], int, None] = None,
        app_id: Optional[int] = None,
        site_id: Union[typing.List[int], int, None] = None,
        batch_job_id: Optional[int] = None,
        last_update_before: Optional[datetime.datetime] = None,
        last_update_after: Optional[datetime.datetime] = None,
        workdir__contains: Optional[str] = None,
        state__ne: Optional[balsam.schemas.job.JobState] = None,
        state: Union[typing.Set[balsam.schemas.job.JobState], balsam.schemas.job.JobState, None] = None,
        tags: Union[typing.List[str], str, None] = None,
        pending_file_cleanup: Optional[bool] = None,
    ) -> "JobQuery":
        """
        Retrieve exactly one Job. Raises Job.DoesNotExist
        if no items were found, or Job.MultipleObjectsReturned if
        more than one item matched the query.

        id:                   Only return Jobs with ids in this list.
        parent_id:            Only return Jobs that are children of Jobs with ids in this list.
        app_id:               Only return Jobs associated with this App id.
        site_id:              Only return Jobs associated with these Site ids.
        batch_job_id:         Only return Jobs associated with this BatchJob id.
        last_update_before:   Only return Jobs that were updated before this time (UTC).
        last_update_after:    Only return Jobs that were updated after this time (UTC).
        workdir__contains:    Only return jobs with workdirs containing this string.
        state__ne:            Only return jobs with states not equal to this state.
        state:                Only return jobs in this set of states.
        tags:                 Only return jobs containing these tags (list of KEY:VALUE strings)
        pending_file_cleanup: Only return jobs which have not yet had workdir cleaned.
        """
        kwargs = {k: v for k, v in locals().items() if k not in ["self", "__class__"] and v is not None}
        return self._filter(**kwargs)

    def update(
        self,
        workdir: Optional[pathlib.Path] = None,
        tags: Optional[typing.Dict[str, str]] = None,
        serialized_parameters: Optional[str] = None,
        data: Optional[typing.Dict[str, typing.Any]] = None,
        return_code: Optional[int] = None,
        num_nodes: Optional[int] = None,
        ranks_per_node: Optional[int] = None,
        threads_per_rank: Optional[int] = None,
        threads_per_core: Optional[int] = None,
        launch_params: Optional[typing.Dict[str, str]] = None,
        gpus_per_rank: Optional[float] = None,
        node_packing_count: Optional[int] = None,
        wall_time_min: Optional[int] = None,
        batch_job_id: Optional[int] = None,
        state: Optional[balsam.schemas.job.JobState] = None,
        state_timestamp: Optional[datetime.datetime] = None,
        state_data: Optional[typing.Dict[str, typing.Any]] = None,
        pending_file_cleanup: Optional[bool] = None,
        serialized_return_value: Optional[str] = None,
        serialized_exception: Optional[str] = None,
    ) -> Union[int, List[Job]]:
        """
        Updates all items selected by this query with the given values.

        workdir:                 Job path relative to the site data/ folder
        tags:                    Custom key:value string tags.
        serialized_parameters:   Encoded parameters dict
        data:                    Arbitrary JSON-able data dictionary.
        return_code:             Return code from last execution of this Job.
        num_nodes:               Number of compute nodes needed.
        ranks_per_node:          Number of MPI processes per node.
        threads_per_rank:        Logical threads per process.
        threads_per_core:        Logical threads per CPU core.
        launch_params:           Optional pass-through parameters to MPI application launcher.
        gpus_per_rank:           Number of GPUs per process.
        node_packing_count:      Maximum number of concurrent runs per node.
        wall_time_min:           Optional estimate of Job runtime. All else being equal, longer Jobs tend to run first.
        batch_job_id:            ID of most recent BatchJob in which this Job ran
        state:                   Job state
        state_timestamp:         Time (UTC) at which Job state change occured
        state_data:              Arbitrary associated state change data for logging
        pending_file_cleanup:    Whether job remains to have workdir cleaned.
        serialized_return_value: Encoded return value
        serialized_exception:    Encoded wrapped Exception
        """
        kwargs = {k: v for k, v in locals().items() if k not in ["self", "__class__"] and v is not None}
        return self._update(**kwargs)

    def order_by(self, field: Optional[balsam.schemas.job.JobOrdering]) -> "JobQuery":
        """
        Order the returned items by this field.
        """
        return self._order_by(field)


class JobManager(balsam._api.bases.JobManagerBase):
    _api_path = "jobs/"
    _model_class = Job
    _query_class = JobQuery
    _bulk_create_enabled = True
    _bulk_update_enabled = True
    _bulk_delete_enabled = True

    def create(
        self,
        workdir: pathlib.Path,
        app_id: typing.Union[int, str],
        tags: Optional[typing.Dict[str, str]] = None,
        data: Optional[typing.Dict[str, typing.Any]] = None,
        return_code: Optional[int] = None,
        num_nodes: int = 1,
        ranks_per_node: int = 1,
        threads_per_rank: int = 1,
        threads_per_core: int = 1,
        launch_params: Optional[typing.Dict[str, str]] = None,
        gpus_per_rank: float = 0,
        node_packing_count: int = 1,
        wall_time_min: int = 0,
        site_name: Optional[str] = None,
        parameters: Optional[typing.Dict[str, typing.Any]] = None,
        parent_ids: typing.Set[int] = set(),
        transfers: Optional[typing.Dict[str, balsam.schemas.job.JobTransferItem]] = None,
    ) -> Job:
        """
        Create a new Job object and save it to the API in one step.

        workdir:            Job path relative to site data/ folder.
        tags:               Custom key:value string tags.
        data:               Arbitrary JSON-able data dictionary.
        return_code:        Return code from last execution of this Job.
        num_nodes:          Number of compute nodes needed.
        ranks_per_node:     Number of MPI processes per node.
        threads_per_rank:   Logical threads per process.
        threads_per_core:   Logical threads per CPU core.
        launch_params:      Optional pass-through parameters to MPI application launcher.
        gpus_per_rank:      Number of GPUs per process.
        node_packing_count: Maximum number of concurrent runs per node.
        wall_time_min:      Optional estimate of Job runtime. All else being equal, longer Jobs tend to run first.
        app_id:             App name, ID, or class
        site_name:          Site name, to disambiguate app defined at multiple Sites.
        parameters:         Parameters passed to App at runtime.
        parent_ids:         Set of parent Job IDs (dependencies).
        transfers:          TransferItem dictionary. One key:JobTransferItem pair for each slot defined on the App.
        """
        kwargs = {k: v for k, v in locals().items() if k not in ["self", "__class__"] and v is not None}
        return super()._create(**kwargs)

    def all(self) -> "JobQuery":
        """
        Returns a Query for all Job items.
        """
        return self._query_class(manager=self)

    def get(
        self,
        id: Union[typing.List[int], int, None] = None,
        parent_id: Union[typing.List[int], int, None] = None,
        app_id: Optional[int] = None,
        site_id: Union[typing.List[int], int, None] = None,
        batch_job_id: Optional[int] = None,
        last_update_before: Optional[datetime.datetime] = None,
        last_update_after: Optional[datetime.datetime] = None,
        workdir__contains: Optional[str] = None,
        state__ne: Optional[balsam.schemas.job.JobState] = None,
        state: Union[typing.Set[balsam.schemas.job.JobState], balsam.schemas.job.JobState, None] = None,
        tags: Union[typing.List[str], str, None] = None,
        pending_file_cleanup: Optional[bool] = None,
    ) -> Job:
        """
        Retrieve exactly one Job. Raises Job.DoesNotExist
        if no items were found, or Job.MultipleObjectsReturned if
        more than one item matched the query.

        id:                   Only return Jobs with ids in this list.
        parent_id:            Only return Jobs that are children of Jobs with ids in this list.
        app_id:               Only return Jobs associated with this App id.
        site_id:              Only return Jobs associated with these Site ids.
        batch_job_id:         Only return Jobs associated with this BatchJob id.
        last_update_before:   Only return Jobs that were updated before this time (UTC).
        last_update_after:    Only return Jobs that were updated after this time (UTC).
        workdir__contains:    Only return jobs with workdirs containing this string.
        state__ne:            Only return jobs with states not equal to this state.
        state:                Only return jobs in this set of states.
        tags:                 Only return jobs containing these tags (list of KEY:VALUE strings)
        pending_file_cleanup: Only return jobs which have not yet had workdir cleaned.
        """
        kwargs = {k: v for k, v in locals().items() if k not in ["self", "__class__"] and v is not None}
        return JobQuery(manager=self).get(**kwargs)

    def filter(
        self,
        id: Union[typing.List[int], int, None] = None,
        parent_id: Union[typing.List[int], int, None] = None,
        app_id: Optional[int] = None,
        site_id: Union[typing.List[int], int, None] = None,
        batch_job_id: Optional[int] = None,
        last_update_before: Optional[datetime.datetime] = None,
        last_update_after: Optional[datetime.datetime] = None,
        workdir__contains: Optional[str] = None,
        state__ne: Optional[balsam.schemas.job.JobState] = None,
        state: Union[typing.Set[balsam.schemas.job.JobState], balsam.schemas.job.JobState, None] = None,
        tags: Union[typing.List[str], str, None] = None,
        pending_file_cleanup: Optional[bool] = None,
    ) -> "JobQuery":
        """
        Returns a Job Query returning items matching the filter criteria.

        id:                   Only return Jobs with ids in this list.
        parent_id:            Only return Jobs that are children of Jobs with ids in this list.
        app_id:               Only return Jobs associated with this App id.
        site_id:              Only return Jobs associated with these Site ids.
        batch_job_id:         Only return Jobs associated with this BatchJob id.
        last_update_before:   Only return Jobs that were updated before this time (UTC).
        last_update_after:    Only return Jobs that were updated after this time (UTC).
        workdir__contains:    Only return jobs with workdirs containing this string.
        state__ne:            Only return jobs with states not equal to this state.
        state:                Only return jobs in this set of states.
        tags:                 Only return jobs containing these tags (list of KEY:VALUE strings)
        pending_file_cleanup: Only return jobs which have not yet had workdir cleaned.
        """
        kwargs = {k: v for k, v in locals().items() if k not in ["self", "__class__"] and v is not None}
        return JobQuery(manager=self).filter(**kwargs)


class BatchJob(balsam._api.bases.BatchJobBase):
    _create_model_cls = balsam.schemas.batchjob.BatchJobCreate
    _update_model_cls = balsam.schemas.batchjob.BatchJobUpdate
    _read_model_cls = balsam.schemas.batchjob.BatchJobOut
    objects: "BatchJobManager"

    num_nodes = Field[int]()
    wall_time_min = Field[int]()
    job_mode = Field[balsam.schemas.batchjob.JobMode]()
    optional_params = Field[typing.Dict[str, str]]()
    filter_tags = Field[typing.Dict[str, str]]()
    partitions = Field[Optional[typing.Union[typing.List[balsam.schemas.batchjob.BatchJobPartition], None]]]()
    site_id = Field[int]()
    project = Field[str]()
    queue = Field[str]()
    scheduler_id = Field[Optional[int]]()
    state = Field[Optional[balsam.schemas.batchjob.BatchJobState]]()
    status_info = Field[Optional[typing.Dict[str, str]]]()
    start_time = Field[Optional[datetime.datetime]]()
    end_time = Field[Optional[datetime.datetime]]()
    id = Field[Optional[int]]()

    def __init__(
        self,
        num_nodes: int,
        wall_time_min: int,
        job_mode: balsam.schemas.batchjob.JobMode,
        site_id: int,
        project: str,
        queue: str,
        optional_params: Optional[typing.Dict[str, str]] = None,
        filter_tags: Optional[typing.Dict[str, str]] = None,
        partitions: Optional[typing.Union[typing.List[balsam.schemas.batchjob.BatchJobPartition], None]] = None,
        **kwargs: Any,
    ) -> None:
        """
        Construct a new BatchJob object.  You must eventually call the save() method or
        pass a BatchJob list into BatchJob.objects.bulk_create().

        num_nodes:       Requested number of nodes for this allocation
        wall_time_min:   Requested wall clock time for this allocation
        job_mode:        Balsam launcher execution mode (if single partition)
        optional_params: Optional pass-through parameters submitted with the batchjob script
        filter_tags:     Only run Jobs containing these tags
        partitions:      Optionally, subdivide an allocation into multiple partitions.
        site_id:         The Site id where this batchjob is submitted
        project:         The project/allocation to charge for this batchjob
        queue:           Which queue the batchjob is submitted on
        """
        _kwargs = {k: v for k, v in locals().items() if k not in ["self", "__class__"] and v is not None}
        _kwargs.update(kwargs)
        return super().__init__(**_kwargs)


class BatchJobQuery(Query[BatchJob]):
    def get(
        self,
        id: Union[typing.List[int], int, None] = None,
        site_id: Union[typing.List[int], int, None] = None,
        state: Union[typing.List[str], str, None] = None,
        scheduler_id: Optional[int] = None,
        queue: Optional[str] = None,
        start_time_before: Optional[datetime.datetime] = None,
        start_time_after: Optional[datetime.datetime] = None,
        end_time_before: Optional[datetime.datetime] = None,
        end_time_after: Optional[datetime.datetime] = None,
        filter_tags: Union[typing.List[str], str, None] = None,
    ) -> BatchJob:
        """
        Retrieve exactly one BatchJob. Raises BatchJob.DoesNotExist
        if no items were found, or BatchJob.MultipleObjectsReturned if
        more than one item matched the query.

        id:                Only return BatchJobs having an id in this list.
        site_id:           Only return batchjobs for Sites in this id list.
        state:             Only return batchjobs having one of these States in this list.
        scheduler_id:      Return the batchjob with this local scheduler id.
        queue:             Only return batchjobs submitted to this queue.
        start_time_before: Only return batchjobs that started before this time (UTC).
        start_time_after:  Only return batchjobs that started after this time (UTC).
        end_time_before:   Only return batchjobs that finished before this time (UTC).
        end_time_after:    Only return batchjobs that finished after this time (UTC).
        filter_tags:       Only return batchjobs processing these tags (list of KEY:VALUE strings).
        """
        kwargs = {k: v for k, v in locals().items() if k not in ["self", "__class__"] and v is not None}
        return self._get(**kwargs)

    def filter(
        self,
        id: Union[typing.List[int], int, None] = None,
        site_id: Union[typing.List[int], int, None] = None,
        state: Union[typing.List[str], str, None] = None,
        scheduler_id: Optional[int] = None,
        queue: Optional[str] = None,
        start_time_before: Optional[datetime.datetime] = None,
        start_time_after: Optional[datetime.datetime] = None,
        end_time_before: Optional[datetime.datetime] = None,
        end_time_after: Optional[datetime.datetime] = None,
        filter_tags: Union[typing.List[str], str, None] = None,
    ) -> "BatchJobQuery":
        """
        Retrieve exactly one BatchJob. Raises BatchJob.DoesNotExist
        if no items were found, or BatchJob.MultipleObjectsReturned if
        more than one item matched the query.

        id:                Only return BatchJobs having an id in this list.
        site_id:           Only return batchjobs for Sites in this id list.
        state:             Only return batchjobs having one of these States in this list.
        scheduler_id:      Return the batchjob with this local scheduler id.
        queue:             Only return batchjobs submitted to this queue.
        start_time_before: Only return batchjobs that started before this time (UTC).
        start_time_after:  Only return batchjobs that started after this time (UTC).
        end_time_before:   Only return batchjobs that finished before this time (UTC).
        end_time_after:    Only return batchjobs that finished after this time (UTC).
        filter_tags:       Only return batchjobs processing these tags (list of KEY:VALUE strings).
        """
        kwargs = {k: v for k, v in locals().items() if k not in ["self", "__class__"] and v is not None}
        return self._filter(**kwargs)

    def update(
        self,
        scheduler_id: Optional[int] = None,
        state: Optional[balsam.schemas.batchjob.BatchJobState] = None,
        status_info: Optional[typing.Dict[str, str]] = None,
        start_time: Optional[datetime.datetime] = None,
        end_time: Optional[datetime.datetime] = None,
    ) -> Union[int, List[BatchJob]]:
        """
        Updates all items selected by this query with the given values.

        scheduler_id: The local HPC scheduler's ID for this batchjob
        state:        Status of this batchjob in the local HPC scheduler
        status_info:  Arbitrary status info
        start_time:   BatchJob execution start time
        end_time:     BatchJob execution end time
        """
        kwargs = {k: v for k, v in locals().items() if k not in ["self", "__class__"] and v is not None}
        return self._update(**kwargs)

    def order_by(self, field: Optional[balsam.schemas.batchjob.BatchJobOrdering]) -> "BatchJobQuery":
        """
        Order the returned items by this field.
        """
        return self._order_by(field)


class BatchJobManager(balsam._api.bases.BatchJobManagerBase):
    _api_path = "batch-jobs/"
    _model_class = BatchJob
    _query_class = BatchJobQuery
    _bulk_create_enabled = False
    _bulk_update_enabled = True
    _bulk_delete_enabled = False

    def create(
        self,
        num_nodes: int,
        wall_time_min: int,
        job_mode: balsam.schemas.batchjob.JobMode,
        site_id: int,
        project: str,
        queue: str,
        optional_params: Optional[typing.Dict[str, str]] = None,
        filter_tags: Optional[typing.Dict[str, str]] = None,
        partitions: Optional[typing.Union[typing.List[balsam.schemas.batchjob.BatchJobPartition], None]] = None,
    ) -> BatchJob:
        """
        Create a new BatchJob object and save it to the API in one step.

        num_nodes:       Requested number of nodes for this allocation
        wall_time_min:   Requested wall clock time for this allocation
        job_mode:        Balsam launcher execution mode (if single partition)
        optional_params: Optional pass-through parameters submitted with the batchjob script
        filter_tags:     Only run Jobs containing these tags
        partitions:      Optionally, subdivide an allocation into multiple partitions.
        site_id:         The Site id where this batchjob is submitted
        project:         The project/allocation to charge for this batchjob
        queue:           Which queue the batchjob is submitted on
        """
        kwargs = {k: v for k, v in locals().items() if k not in ["self", "__class__"] and v is not None}
        return super()._create(**kwargs)

    def all(self) -> "BatchJobQuery":
        """
        Returns a Query for all BatchJob items.
        """
        return self._query_class(manager=self)

    def get(
        self,
        id: Union[typing.List[int], int, None] = None,
        site_id: Union[typing.List[int], int, None] = None,
        state: Union[typing.List[str], str, None] = None,
        scheduler_id: Optional[int] = None,
        queue: Optional[str] = None,
        start_time_before: Optional[datetime.datetime] = None,
        start_time_after: Optional[datetime.datetime] = None,
        end_time_before: Optional[datetime.datetime] = None,
        end_time_after: Optional[datetime.datetime] = None,
        filter_tags: Union[typing.List[str], str, None] = None,
    ) -> BatchJob:
        """
        Retrieve exactly one BatchJob. Raises BatchJob.DoesNotExist
        if no items were found, or BatchJob.MultipleObjectsReturned if
        more than one item matched the query.

        id:                Only return BatchJobs having an id in this list.
        site_id:           Only return batchjobs for Sites in this id list.
        state:             Only return batchjobs having one of these States in this list.
        scheduler_id:      Return the batchjob with this local scheduler id.
        queue:             Only return batchjobs submitted to this queue.
        start_time_before: Only return batchjobs that started before this time (UTC).
        start_time_after:  Only return batchjobs that started after this time (UTC).
        end_time_before:   Only return batchjobs that finished before this time (UTC).
        end_time_after:    Only return batchjobs that finished after this time (UTC).
        filter_tags:       Only return batchjobs processing these tags (list of KEY:VALUE strings).
        """
        kwargs = {k: v for k, v in locals().items() if k not in ["self", "__class__"] and v is not None}
        return BatchJobQuery(manager=self).get(**kwargs)

    def filter(
        self,
        id: Union[typing.List[int], int, None] = None,
        site_id: Union[typing.List[int], int, None] = None,
        state: Union[typing.List[str], str, None] = None,
        scheduler_id: Optional[int] = None,
        queue: Optional[str] = None,
        start_time_before: Optional[datetime.datetime] = None,
        start_time_after: Optional[datetime.datetime] = None,
        end_time_before: Optional[datetime.datetime] = None,
        end_time_after: Optional[datetime.datetime] = None,
        filter_tags: Union[typing.List[str], str, None] = None,
    ) -> "BatchJobQuery":
        """
        Returns a BatchJob Query returning items matching the filter criteria.

        id:                Only return BatchJobs having an id in this list.
        site_id:           Only return batchjobs for Sites in this id list.
        state:             Only return batchjobs having one of these States in this list.
        scheduler_id:      Return the batchjob with this local scheduler id.
        queue:             Only return batchjobs submitted to this queue.
        start_time_before: Only return batchjobs that started before this time (UTC).
        start_time_after:  Only return batchjobs that started after this time (UTC).
        end_time_before:   Only return batchjobs that finished before this time (UTC).
        end_time_after:    Only return batchjobs that finished after this time (UTC).
        filter_tags:       Only return batchjobs processing these tags (list of KEY:VALUE strings).
        """
        kwargs = {k: v for k, v in locals().items() if k not in ["self", "__class__"] and v is not None}
        return BatchJobQuery(manager=self).filter(**kwargs)


class Session(balsam._api.bases.SessionBase):
    _create_model_cls = balsam.schemas.session.SessionCreate
    _update_model_cls = None
    _read_model_cls = balsam.schemas.session.SessionOut
    objects: "SessionManager"

    site_id = Field[int]()
    batch_job_id = Field[Optional[int]]()
    id = Field[Optional[int]]()
    heartbeat = Field[Optional[datetime.datetime]]()

    def __init__(
        self,
        site_id: int,
        batch_job_id: Optional[int] = None,
        **kwargs: Any,
    ) -> None:
        """
        Construct a new Session object.  You must eventually call the save() method or
        pass a Session list into Session.objects.bulk_create().

        site_id:      Site id of the running Session
        batch_job_id: Associated batchjob id
        """
        _kwargs = {k: v for k, v in locals().items() if k not in ["self", "__class__"] and v is not None}
        _kwargs.update(kwargs)
        return super().__init__(**_kwargs)


class SessionQuery(Query[Session]):
    def get(
        self,
        id: Union[typing.List[int], int, None] = None,
    ) -> Session:
        """
        Retrieve exactly one Session. Raises Session.DoesNotExist
        if no items were found, or Session.MultipleObjectsReturned if
        more than one item matched the query.

        id: Only return Sessions having an id in this list.
        """
        kwargs = {k: v for k, v in locals().items() if k not in ["self", "__class__"] and v is not None}
        return self._get(**kwargs)

    def filter(
        self,
        id: Union[typing.List[int], int, None] = None,
    ) -> "SessionQuery":
        """
        Retrieve exactly one Session. Raises Session.DoesNotExist
        if no items were found, or Session.MultipleObjectsReturned if
        more than one item matched the query.

        id: Only return Sessions having an id in this list.
        """
        kwargs = {k: v for k, v in locals().items() if k not in ["self", "__class__"] and v is not None}
        return self._filter(**kwargs)


class SessionManager(balsam._api.bases.SessionManagerBase):
    _api_path = "sessions/"
    _model_class = Session
    _query_class = SessionQuery
    _bulk_create_enabled = False
    _bulk_update_enabled = False
    _bulk_delete_enabled = False

    def create(
        self,
        site_id: int,
        batch_job_id: Optional[int] = None,
    ) -> Session:
        """
        Create a new Session object and save it to the API in one step.

        site_id:      Site id of the running Session
        batch_job_id: Associated batchjob id
        """
        kwargs = {k: v for k, v in locals().items() if k not in ["self", "__class__"] and v is not None}
        return super()._create(**kwargs)

    def all(self) -> "SessionQuery":
        """
        Returns a Query for all Session items.
        """
        return self._query_class(manager=self)

    def get(
        self,
        id: Union[typing.List[int], int, None] = None,
    ) -> Session:
        """
        Retrieve exactly one Session. Raises Session.DoesNotExist
        if no items were found, or Session.MultipleObjectsReturned if
        more than one item matched the query.

        id: Only return Sessions having an id in this list.
        """
        kwargs = {k: v for k, v in locals().items() if k not in ["self", "__class__"] and v is not None}
        return SessionQuery(manager=self).get(**kwargs)

    def filter(
        self,
        id: Union[typing.List[int], int, None] = None,
    ) -> "SessionQuery":
        """
        Returns a Session Query returning items matching the filter criteria.

        id: Only return Sessions having an id in this list.
        """
        kwargs = {k: v for k, v in locals().items() if k not in ["self", "__class__"] and v is not None}
        return SessionQuery(manager=self).filter(**kwargs)


class TransferItem(balsam._api.bases.TransferItemBase):
    _create_model_cls = None
    _update_model_cls = balsam.schemas.transfer.TransferItemUpdate
    _read_model_cls = balsam.schemas.transfer.TransferItemOut
    objects: "TransferItemManager"

    state = Field[balsam.schemas.transfer.TransferItemState]()
    task_id = Field[str]()
    transfer_info = Field[typing.Dict[str, typing.Any]]()
    id = Field[int]()
    job_id = Field[int]()
    direction = Field[balsam.schemas.transfer.TransferDirection]()
    local_path = Field[pathlib.Path]()
    remote_path = Field[pathlib.Path]()
    location_alias = Field[str]()
    recursive = Field[bool]()


class TransferItemQuery(Query[TransferItem]):
    def get(
        self,
        id: Union[typing.List[int], int, None] = None,
        site_id: Optional[int] = None,
        job_id: Union[typing.List[int], int, None] = None,
        state: Union[
            typing.Set[balsam.schemas.transfer.TransferItemState], balsam.schemas.transfer.TransferItemState, None
        ] = None,
        direction: Optional[balsam.schemas.transfer.TransferDirection] = None,
        job_state: Optional[str] = None,
        tags: Union[typing.List[str], str, None] = None,
    ) -> TransferItem:
        """
        Retrieve exactly one TransferItem. Raises TransferItem.DoesNotExist
        if no items were found, or TransferItem.MultipleObjectsReturned if
        more than one item matched the query.

        id:        Only return transfer items with IDs in this list.
        site_id:   Only return transfer items associated with this Site id.
        job_id:    Only return transfer items associated with this Job id list.
        state:     Only return transfer items in this set of states.
        direction: Only return items in this transfer direction.
        job_state: Only return transfer items for Jobs having this state.
        tags:      Only return transfer items for Jobs having these tags (list of KEY:VALUE strings).
        """
        kwargs = {k: v for k, v in locals().items() if k not in ["self", "__class__"] and v is not None}
        return self._get(**kwargs)

    def filter(
        self,
        id: Union[typing.List[int], int, None] = None,
        site_id: Optional[int] = None,
        job_id: Union[typing.List[int], int, None] = None,
        state: Union[
            typing.Set[balsam.schemas.transfer.TransferItemState], balsam.schemas.transfer.TransferItemState, None
        ] = None,
        direction: Optional[balsam.schemas.transfer.TransferDirection] = None,
        job_state: Optional[str] = None,
        tags: Union[typing.List[str], str, None] = None,
    ) -> "TransferItemQuery":
        """
        Retrieve exactly one TransferItem. Raises TransferItem.DoesNotExist
        if no items were found, or TransferItem.MultipleObjectsReturned if
        more than one item matched the query.

        id:        Only return transfer items with IDs in this list.
        site_id:   Only return transfer items associated with this Site id.
        job_id:    Only return transfer items associated with this Job id list.
        state:     Only return transfer items in this set of states.
        direction: Only return items in this transfer direction.
        job_state: Only return transfer items for Jobs having this state.
        tags:      Only return transfer items for Jobs having these tags (list of KEY:VALUE strings).
        """
        kwargs = {k: v for k, v in locals().items() if k not in ["self", "__class__"] and v is not None}
        return self._filter(**kwargs)

    def update(
        self,
        state: Optional[balsam.schemas.transfer.TransferItemState] = None,
        task_id: Optional[str] = None,
        transfer_info: Optional[typing.Dict[str, typing.Any]] = None,
    ) -> Union[int, List[TransferItem]]:
        """
        Updates all items selected by this query with the given values.

        state:         Status of this transfer item
        task_id:       Transfer Task ID used to lookup transfer item status
        transfer_info: Arbitrary transfer state info
        """
        kwargs = {k: v for k, v in locals().items() if k not in ["self", "__class__"] and v is not None}
        return self._update(**kwargs)


class TransferItemManager(balsam._api.bases.TransferItemManagerBase):
    _api_path = "transfers/"
    _model_class = TransferItem
    _query_class = TransferItemQuery
    _bulk_create_enabled = False
    _bulk_update_enabled = True
    _bulk_delete_enabled = False

    def all(self) -> "TransferItemQuery":
        """
        Returns a Query for all TransferItem items.
        """
        return self._query_class(manager=self)

    def get(
        self,
        id: Union[typing.List[int], int, None] = None,
        site_id: Optional[int] = None,
        job_id: Union[typing.List[int], int, None] = None,
        state: Union[
            typing.Set[balsam.schemas.transfer.TransferItemState], balsam.schemas.transfer.TransferItemState, None
        ] = None,
        direction: Optional[balsam.schemas.transfer.TransferDirection] = None,
        job_state: Optional[str] = None,
        tags: Union[typing.List[str], str, None] = None,
    ) -> TransferItem:
        """
        Retrieve exactly one TransferItem. Raises TransferItem.DoesNotExist
        if no items were found, or TransferItem.MultipleObjectsReturned if
        more than one item matched the query.

        id:        Only return transfer items with IDs in this list.
        site_id:   Only return transfer items associated with this Site id.
        job_id:    Only return transfer items associated with this Job id list.
        state:     Only return transfer items in this set of states.
        direction: Only return items in this transfer direction.
        job_state: Only return transfer items for Jobs having this state.
        tags:      Only return transfer items for Jobs having these tags (list of KEY:VALUE strings).
        """
        kwargs = {k: v for k, v in locals().items() if k not in ["self", "__class__"] and v is not None}
        return TransferItemQuery(manager=self).get(**kwargs)

    def filter(
        self,
        id: Union[typing.List[int], int, None] = None,
        site_id: Optional[int] = None,
        job_id: Union[typing.List[int], int, None] = None,
        state: Union[
            typing.Set[balsam.schemas.transfer.TransferItemState], balsam.schemas.transfer.TransferItemState, None
        ] = None,
        direction: Optional[balsam.schemas.transfer.TransferDirection] = None,
        job_state: Optional[str] = None,
        tags: Union[typing.List[str], str, None] = None,
    ) -> "TransferItemQuery":
        """
        Returns a TransferItem Query returning items matching the filter criteria.

        id:        Only return transfer items with IDs in this list.
        site_id:   Only return transfer items associated with this Site id.
        job_id:    Only return transfer items associated with this Job id list.
        state:     Only return transfer items in this set of states.
        direction: Only return items in this transfer direction.
        job_state: Only return transfer items for Jobs having this state.
        tags:      Only return transfer items for Jobs having these tags (list of KEY:VALUE strings).
        """
        kwargs = {k: v for k, v in locals().items() if k not in ["self", "__class__"] and v is not None}
        return TransferItemQuery(manager=self).filter(**kwargs)


class EventLog(balsam._api.bases.EventLogBase):
    _create_model_cls = None
    _update_model_cls = None
    _read_model_cls = balsam.schemas.logevent.LogEventOut
    objects: "EventLogManager"

    id = Field[int]()
    job_id = Field[int]()
    timestamp = Field[datetime.datetime]()
    from_state = Field[str]()
    to_state = Field[str]()
    data = Field[typing.Dict[str, typing.Any]]()


class EventLogQuery(Query[EventLog]):
    def get(
        self,
        id: Union[typing.List[int], int, None] = None,
        job_id: Union[typing.List[int], int, None] = None,
        batch_job_id: Optional[int] = None,
        scheduler_id: Optional[int] = None,
        tags: Union[typing.List[str], str, None] = None,
        data: Union[typing.List[str], str, None] = None,
        timestamp_before: Optional[datetime.datetime] = None,
        timestamp_after: Optional[datetime.datetime] = None,
        from_state: Optional[str] = None,
        to_state: Optional[str] = None,
    ) -> EventLog:
        """
        Retrieve exactly one EventLog. Raises EventLog.DoesNotExist
        if no items were found, or EventLog.MultipleObjectsReturned if
        more than one item matched the query.

        id:               Only return EventLogs having an id in this list.
        job_id:           Only return Events associated with Job IDs in this list.
        batch_job_id:     Only return Events associated this BatchJob id.
        scheduler_id:     Only return Events associated with this HPC scheduler job ID.
        tags:             Only return Events for Jobs containing these tags (list of KEY:VALUE strings)
        data:             Only return Events containing this data (list of KEY:VALUE strings)
        timestamp_before: Only return Events before this time (UTC).
        timestamp_after:  Only return Events that occured after this time (UTC).
        from_state:       Only return Events transitioning from this Job state.
        to_state:         Only return Events transitioning to this Job state.
        """
        kwargs = {k: v for k, v in locals().items() if k not in ["self", "__class__"] and v is not None}
        return self._get(**kwargs)

    def filter(
        self,
        id: Union[typing.List[int], int, None] = None,
        job_id: Union[typing.List[int], int, None] = None,
        batch_job_id: Optional[int] = None,
        scheduler_id: Optional[int] = None,
        tags: Union[typing.List[str], str, None] = None,
        data: Union[typing.List[str], str, None] = None,
        timestamp_before: Optional[datetime.datetime] = None,
        timestamp_after: Optional[datetime.datetime] = None,
        from_state: Optional[str] = None,
        to_state: Optional[str] = None,
    ) -> "EventLogQuery":
        """
        Retrieve exactly one EventLog. Raises EventLog.DoesNotExist
        if no items were found, or EventLog.MultipleObjectsReturned if
        more than one item matched the query.

        id:               Only return EventLogs having an id in this list.
        job_id:           Only return Events associated with Job IDs in this list.
        batch_job_id:     Only return Events associated this BatchJob id.
        scheduler_id:     Only return Events associated with this HPC scheduler job ID.
        tags:             Only return Events for Jobs containing these tags (list of KEY:VALUE strings)
        data:             Only return Events containing this data (list of KEY:VALUE strings)
        timestamp_before: Only return Events before this time (UTC).
        timestamp_after:  Only return Events that occured after this time (UTC).
        from_state:       Only return Events transitioning from this Job state.
        to_state:         Only return Events transitioning to this Job state.
        """
        kwargs = {k: v for k, v in locals().items() if k not in ["self", "__class__"] and v is not None}
        return self._filter(**kwargs)

    def order_by(self, field: Optional[balsam.schemas.logevent.EventOrdering]) -> "EventLogQuery":
        """
        Order the returned items by this field.
        """
        return self._order_by(field)


class EventLogManager(balsam._api.bases.EventLogManagerBase):
    _api_path = "events/"
    _model_class = EventLog
    _query_class = EventLogQuery
    _bulk_create_enabled = False
    _bulk_update_enabled = False
    _bulk_delete_enabled = False

    def all(self) -> "EventLogQuery":
        """
        Returns a Query for all EventLog items.
        """
        return self._query_class(manager=self)

    def get(
        self,
        id: Union[typing.List[int], int, None] = None,
        job_id: Union[typing.List[int], int, None] = None,
        batch_job_id: Optional[int] = None,
        scheduler_id: Optional[int] = None,
        tags: Union[typing.List[str], str, None] = None,
        data: Union[typing.List[str], str, None] = None,
        timestamp_before: Optional[datetime.datetime] = None,
        timestamp_after: Optional[datetime.datetime] = None,
        from_state: Optional[str] = None,
        to_state: Optional[str] = None,
    ) -> EventLog:
        """
        Retrieve exactly one EventLog. Raises EventLog.DoesNotExist
        if no items were found, or EventLog.MultipleObjectsReturned if
        more than one item matched the query.

        id:               Only return EventLogs having an id in this list.
        job_id:           Only return Events associated with Job IDs in this list.
        batch_job_id:     Only return Events associated this BatchJob id.
        scheduler_id:     Only return Events associated with this HPC scheduler job ID.
        tags:             Only return Events for Jobs containing these tags (list of KEY:VALUE strings)
        data:             Only return Events containing this data (list of KEY:VALUE strings)
        timestamp_before: Only return Events before this time (UTC).
        timestamp_after:  Only return Events that occured after this time (UTC).
        from_state:       Only return Events transitioning from this Job state.
        to_state:         Only return Events transitioning to this Job state.
        """
        kwargs = {k: v for k, v in locals().items() if k not in ["self", "__class__"] and v is not None}
        return EventLogQuery(manager=self).get(**kwargs)

    def filter(
        self,
        id: Union[typing.List[int], int, None] = None,
        job_id: Union[typing.List[int], int, None] = None,
        batch_job_id: Optional[int] = None,
        scheduler_id: Optional[int] = None,
        tags: Union[typing.List[str], str, None] = None,
        data: Union[typing.List[str], str, None] = None,
        timestamp_before: Optional[datetime.datetime] = None,
        timestamp_after: Optional[datetime.datetime] = None,
        from_state: Optional[str] = None,
        to_state: Optional[str] = None,
    ) -> "EventLogQuery":
        """
        Returns a EventLog Query returning items matching the filter criteria.

        id:               Only return EventLogs having an id in this list.
        job_id:           Only return Events associated with Job IDs in this list.
        batch_job_id:     Only return Events associated this BatchJob id.
        scheduler_id:     Only return Events associated with this HPC scheduler job ID.
        tags:             Only return Events for Jobs containing these tags (list of KEY:VALUE strings)
        data:             Only return Events containing this data (list of KEY:VALUE strings)
        timestamp_before: Only return Events before this time (UTC).
        timestamp_after:  Only return Events that occured after this time (UTC).
        from_state:       Only return Events transitioning from this Job state.
        to_state:         Only return Events transitioning to this Job state.
        """
        kwargs = {k: v for k, v in locals().items() if k not in ["self", "__class__"] and v is not None}
        return EventLogQuery(manager=self).filter(**kwargs)<|MERGE_RESOLUTION|>--- conflicted
+++ resolved
@@ -1,10 +1,5 @@
-<<<<<<< HEAD
-# This file was auto-generated via /home/turam/miniconda3/bin/python balsam/schemas/api_generator.py
-# [git rev 8745c78]
-=======
 # This file was auto-generated via /Users/turam/opt/miniconda3/bin/python balsam/schemas/api_generator.py
 # [git rev 3fcc4a5]
->>>>>>> 5c96bff5
 # Do *not* make changes to the API by changing this file!
 
 import datetime
