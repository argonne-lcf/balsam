<<<<<<< HEAD
# This file was auto-generated via /home/misha/balsam/.venv/bin/python balsam/schemas/api_generator.py
# [git rev 46088d4]
=======
# This file was auto-generated via /Users/turam/opt/miniconda3/bin/python balsam/schemas/api_generator.py
# [git rev 8578c92]
>>>>>>> 2b63d838
# Do *not* make changes to the API by changing this file!

import datetime
import pathlib
import typing
import uuid
from typing import Any, List, Optional, Union

import pydantic

import balsam._api.bases
import balsam._api.model
from balsam._api.model import Field
from balsam._api.query import Query


class Site(balsam._api.bases.SiteBase):
    _create_model_cls = balsam.schemas.site.SiteCreate
    _update_model_cls = balsam.schemas.site.SiteUpdate
    _read_model_cls = balsam.schemas.site.SiteOut
    objects: "SiteManager"

    name = Field[str]()
    path = Field[pathlib.Path]()
    globus_endpoint_id = Field[Optional[uuid.UUID]]()
    backfill_windows = Field[typing.Dict[str, typing.List[balsam.schemas.batchjob.SchedulerBackfillWindow]]]()
    queued_jobs = Field[typing.Dict[int, balsam.schemas.batchjob.SchedulerJobStatus]]()
    optional_batch_job_params = Field[typing.Dict[str, str]]()
    allowed_projects = Field[typing.List[str]]()
    allowed_queues = Field[typing.Dict[str, balsam.schemas.site.AllowedQueue]]()
    transfer_locations = Field[typing.Dict[str, pydantic.networks.AnyUrl]]()
    id = Field[Optional[int]]()
    last_refresh = Field[Optional[datetime.datetime]]()
    creation_date = Field[Optional[datetime.datetime]]()

    def __init__(
        self,
        name: str,
        path: pathlib.Path,
        globus_endpoint_id: Optional[uuid.UUID] = None,
        backfill_windows: Optional[
            typing.Dict[str, typing.List[balsam.schemas.batchjob.SchedulerBackfillWindow]]
        ] = None,
        queued_jobs: Optional[typing.Dict[int, balsam.schemas.batchjob.SchedulerJobStatus]] = None,
        optional_batch_job_params: Optional[typing.Dict[str, str]] = None,
        allowed_projects: Optional[typing.List[str]] = None,
        allowed_queues: Optional[typing.Dict[str, balsam.schemas.site.AllowedQueue]] = None,
        transfer_locations: Optional[typing.Dict[str, pydantic.networks.AnyUrl]] = None,
        **kwargs: Any,
    ) -> None:
        """
        Construct a new Site object.  You must eventually call the save() method or
        pass a Site list into Site.objects.bulk_create().

        name:                      Unique Site name
        path:                      Absolute filesystem path of the Site
        globus_endpoint_id:        Associated Globus endpoint ID
        backfill_windows:          Idle backfill currently available at the Site, keyed by queue name
        queued_jobs:               Queued scheduler jobs at the Site, keyed by scheduler ID
        optional_batch_job_params: Optional pass-through parameters accepted by the Site batchjob template
        allowed_projects:          Allowed projects/allocations for batchjob submission
        allowed_queues:            Allowed queues and associated queueing policies
        transfer_locations:        Trusted transfer location aliases and associated protocol/URLs
        """
        _kwargs = {k: v for k, v in locals().items() if k not in ["self", "__class__"] and v is not None}
        _kwargs.update(kwargs)
        return super().__init__(**_kwargs)


class SiteQuery(Query[Site]):
    def get(
        self,
        name: Optional[str] = None,
        path: Optional[str] = None,
        id: Union[typing.List[int], int, None] = None,
        last_refresh_after: Optional[datetime.datetime] = None,
    ) -> Site:
        """
        Retrieve exactly one Site. Raises Site.DoesNotExist
        if no items were found, or Site.MultipleObjectsReturned if
        more than one item matched the query.

        name:               Fetch the site with this name
        path:               Only return Sites with paths containing this string.
        id:                 Only return Sites having an id in this list.
        last_refresh_after: Only return Sites active since this time (UTC)
        """
        kwargs = {k: v for k, v in locals().items() if k not in ["self", "__class__"] and v is not None}
        return self._get(**kwargs)

    def filter(
        self,
        name: Optional[str] = None,
        path: Optional[str] = None,
        id: Union[typing.List[int], int, None] = None,
        last_refresh_after: Optional[datetime.datetime] = None,
    ) -> "SiteQuery":
        """
        Retrieve exactly one Site. Raises Site.DoesNotExist
        if no items were found, or Site.MultipleObjectsReturned if
        more than one item matched the query.

        name:               Fetch the site with this name
        path:               Only return Sites with paths containing this string.
        id:                 Only return Sites having an id in this list.
        last_refresh_after: Only return Sites active since this time (UTC)
        """
        kwargs = {k: v for k, v in locals().items() if k not in ["self", "__class__"] and v is not None}
        return self._filter(**kwargs)

    def update(
        self,
        name: Optional[str] = None,
        path: Optional[pathlib.Path] = None,
        globus_endpoint_id: Optional[uuid.UUID] = None,
        backfill_windows: Optional[
            typing.Dict[str, typing.List[balsam.schemas.batchjob.SchedulerBackfillWindow]]
        ] = None,
        queued_jobs: Optional[typing.Dict[int, balsam.schemas.batchjob.SchedulerJobStatus]] = None,
        optional_batch_job_params: Optional[typing.Dict[str, str]] = None,
        allowed_projects: Optional[typing.List[str]] = None,
        allowed_queues: Optional[typing.Dict[str, balsam.schemas.site.AllowedQueue]] = None,
        transfer_locations: Optional[typing.Dict[str, pydantic.networks.AnyUrl]] = None,
    ) -> Union[int, List[Site]]:
        """
        Updates all items selected by this query with the given values.

        name:                      Unique Site name
        path:                      Absolute filesystem path of the Site
        globus_endpoint_id:        Associated Globus endpoint ID
        backfill_windows:          Idle backfill currently available at the Site, keyed by queue name
        queued_jobs:               Queued scheduler jobs at the Site, keyed by scheduler ID
        optional_batch_job_params: Optional pass-through parameters accepted by the Site batchjob template
        allowed_projects:          Allowed projects/allocations for batchjob submission
        allowed_queues:            Allowed queues and associated queueing policies
        transfer_locations:        Trusted transfer location aliases and associated protocol/URLs
        """
        kwargs = {k: v for k, v in locals().items() if k not in ["self", "__class__"] and v is not None}
        return self._update(**kwargs)


class SiteManager(balsam._api.bases.SiteManagerBase):
    _api_path = "sites/"
    _model_class = Site
    _query_class = SiteQuery
    _bulk_create_enabled = False
    _bulk_update_enabled = False
    _bulk_delete_enabled = False

    def create(
        self,
        name: str,
        path: pathlib.Path,
        globus_endpoint_id: Optional[uuid.UUID] = None,
        backfill_windows: Optional[
            typing.Dict[str, typing.List[balsam.schemas.batchjob.SchedulerBackfillWindow]]
        ] = None,
        queued_jobs: Optional[typing.Dict[int, balsam.schemas.batchjob.SchedulerJobStatus]] = None,
        optional_batch_job_params: Optional[typing.Dict[str, str]] = None,
        allowed_projects: Optional[typing.List[str]] = None,
        allowed_queues: Optional[typing.Dict[str, balsam.schemas.site.AllowedQueue]] = None,
        transfer_locations: Optional[typing.Dict[str, pydantic.networks.AnyUrl]] = None,
    ) -> Site:
        """
        Create a new Site object and save it to the API in one step.

        name:                      Unique Site name
        path:                      Absolute filesystem path of the Site
        globus_endpoint_id:        Associated Globus endpoint ID
        backfill_windows:          Idle backfill currently available at the Site, keyed by queue name
        queued_jobs:               Queued scheduler jobs at the Site, keyed by scheduler ID
        optional_batch_job_params: Optional pass-through parameters accepted by the Site batchjob template
        allowed_projects:          Allowed projects/allocations for batchjob submission
        allowed_queues:            Allowed queues and associated queueing policies
        transfer_locations:        Trusted transfer location aliases and associated protocol/URLs
        """
        kwargs = {k: v for k, v in locals().items() if k not in ["self", "__class__"] and v is not None}
        return super()._create(**kwargs)

    def all(self) -> "SiteQuery":
        """
        Returns a Query for all Site items.
        """
        return self._query_class(manager=self)

    def get(
        self,
        name: Optional[str] = None,
        path: Optional[str] = None,
        id: Union[typing.List[int], int, None] = None,
        last_refresh_after: Optional[datetime.datetime] = None,
    ) -> Site:
        """
        Retrieve exactly one Site. Raises Site.DoesNotExist
        if no items were found, or Site.MultipleObjectsReturned if
        more than one item matched the query.

        name:               Fetch the site with this name
        path:               Only return Sites with paths containing this string.
        id:                 Only return Sites having an id in this list.
        last_refresh_after: Only return Sites active since this time (UTC)
        """
        kwargs = {k: v for k, v in locals().items() if k not in ["self", "__class__"] and v is not None}
        return SiteQuery(manager=self).get(**kwargs)

    def filter(
        self,
        name: Optional[str] = None,
        path: Optional[str] = None,
        id: Union[typing.List[int], int, None] = None,
        last_refresh_after: Optional[datetime.datetime] = None,
    ) -> "SiteQuery":
        """
        Returns a Site Query returning items matching the filter criteria.

        name:               Fetch the site with this name
        path:               Only return Sites with paths containing this string.
        id:                 Only return Sites having an id in this list.
        last_refresh_after: Only return Sites active since this time (UTC)
        """
        kwargs = {k: v for k, v in locals().items() if k not in ["self", "__class__"] and v is not None}
        return SiteQuery(manager=self).filter(**kwargs)


class App(balsam._api.bases.AppBase):
    _create_model_cls = balsam.schemas.apps.AppCreate
    _update_model_cls = balsam.schemas.apps.AppUpdate
    _read_model_cls = balsam.schemas.apps.AppOut
    objects: "AppManager"

    site_id = Field[int]()
    name = Field[str]()
    serialized_class = Field[str]()
    source_code = Field[str]()
    description = Field[str]()
    parameters = Field[typing.Dict[str, balsam.schemas.apps.AppParameter]]()
    transfers = Field[typing.Dict[str, balsam.schemas.apps.TransferSlot]]()
    id = Field[Optional[int]]()

    def __init__(
        self,
        site_id: int,
        name: str,
        serialized_class: str,
        source_code: str,
        description: str = "",
        parameters: Optional[typing.Dict[str, balsam.schemas.apps.AppParameter]] = None,
        transfers: Optional[typing.Dict[str, balsam.schemas.apps.TransferSlot]] = None,
        **kwargs: Any,
    ) -> None:
        """
        Construct a new App object.  You must eventually call the save() method or
        pass a App list into App.objects.bulk_create().

        site_id:          Site id at which this App is registered
        name:             Python AppDef class name
        serialized_class: Base64-encoded ApplicationDefinition payload
        source_code:      App-introspected source code
        description:      The App class docstring
        parameters:       Allowed parameters in the App command
        transfers:        Allowed transfer slots in the App
        """
        _kwargs = {k: v for k, v in locals().items() if k not in ["self", "__class__"] and v is not None}
        _kwargs.update(kwargs)
        return super().__init__(**_kwargs)


class AppQuery(Query[App]):
    def get(
        self,
        site_id: Union[typing.List[int], int, None] = None,
        id: Union[typing.List[int], int, None] = None,
        name: Optional[str] = None,
        site_path: Optional[str] = None,
        site_name: Optional[str] = None,
    ) -> App:
        """
        Retrieve exactly one App. Raises App.DoesNotExist
        if no items were found, or App.MultipleObjectsReturned if
        more than one item matched the query.

        site_id:   Only return Apps associated with the Site IDs in this list.
        id:        Only return Apps with IDs in this list.
        name:      Only return Apps having an ApplicationDefinition with this class name.
        site_path: Only return Apps from Sites having paths containing this substring.
        site_name: Only return Apps from the Site with this unique name.
        """
        kwargs = {k: v for k, v in locals().items() if k not in ["self", "__class__"] and v is not None}
        return self._get(**kwargs)

    def filter(
        self,
        site_id: Union[typing.List[int], int, None] = None,
        id: Union[typing.List[int], int, None] = None,
        name: Optional[str] = None,
        site_path: Optional[str] = None,
        site_name: Optional[str] = None,
    ) -> "AppQuery":
        """
        Retrieve exactly one App. Raises App.DoesNotExist
        if no items were found, or App.MultipleObjectsReturned if
        more than one item matched the query.

        site_id:   Only return Apps associated with the Site IDs in this list.
        id:        Only return Apps with IDs in this list.
        name:      Only return Apps having an ApplicationDefinition with this class name.
        site_path: Only return Apps from Sites having paths containing this substring.
        site_name: Only return Apps from the Site with this unique name.
        """
        kwargs = {k: v for k, v in locals().items() if k not in ["self", "__class__"] and v is not None}
        return self._filter(**kwargs)

    def update(
        self,
        site_id: Optional[int] = None,
        name: Optional[str] = None,
        serialized_class: Optional[str] = None,
        source_code: Optional[str] = None,
        description: Optional[str] = None,
        parameters: Optional[typing.Dict[str, balsam.schemas.apps.AppParameter]] = None,
        transfers: Optional[typing.Dict[str, balsam.schemas.apps.TransferSlot]] = None,
    ) -> Union[int, List[App]]:
        """
        Updates all items selected by this query with the given values.

        site_id:          Site id at which this App is registered
        name:             Python AppDef class name
        serialized_class: Base64-encoded ApplicationDefinition payload
        source_code:      App-introspected source code
        description:      The App class docstring
        parameters:       Allowed parameters in the App command
        transfers:        Allowed transfer slots in the App
        """
        kwargs = {k: v for k, v in locals().items() if k not in ["self", "__class__"] and v is not None}
        return self._update(**kwargs)


class AppManager(balsam._api.bases.AppManagerBase):
    _api_path = "apps/"
    _model_class = App
    _query_class = AppQuery
    _bulk_create_enabled = False
    _bulk_update_enabled = False
    _bulk_delete_enabled = False

    def create(
        self,
        site_id: int,
        name: str,
        serialized_class: str,
        source_code: str,
        description: str = "",
        parameters: Optional[typing.Dict[str, balsam.schemas.apps.AppParameter]] = None,
        transfers: Optional[typing.Dict[str, balsam.schemas.apps.TransferSlot]] = None,
    ) -> App:
        """
        Create a new App object and save it to the API in one step.

        site_id:          Site id at which this App is registered
        name:             Python AppDef class name
        serialized_class: Base64-encoded ApplicationDefinition payload
        source_code:      App-introspected source code
        description:      The App class docstring
        parameters:       Allowed parameters in the App command
        transfers:        Allowed transfer slots in the App
        """
        kwargs = {k: v for k, v in locals().items() if k not in ["self", "__class__"] and v is not None}
        return super()._create(**kwargs)

    def all(self) -> "AppQuery":
        """
        Returns a Query for all App items.
        """
        return self._query_class(manager=self)

    def get(
        self,
        site_id: Union[typing.List[int], int, None] = None,
        id: Union[typing.List[int], int, None] = None,
        name: Optional[str] = None,
        site_path: Optional[str] = None,
        site_name: Optional[str] = None,
    ) -> App:
        """
        Retrieve exactly one App. Raises App.DoesNotExist
        if no items were found, or App.MultipleObjectsReturned if
        more than one item matched the query.

        site_id:   Only return Apps associated with the Site IDs in this list.
        id:        Only return Apps with IDs in this list.
        name:      Only return Apps having an ApplicationDefinition with this class name.
        site_path: Only return Apps from Sites having paths containing this substring.
        site_name: Only return Apps from the Site with this unique name.
        """
        kwargs = {k: v for k, v in locals().items() if k not in ["self", "__class__"] and v is not None}
        return AppQuery(manager=self).get(**kwargs)

    def filter(
        self,
        site_id: Union[typing.List[int], int, None] = None,
        id: Union[typing.List[int], int, None] = None,
        name: Optional[str] = None,
        site_path: Optional[str] = None,
        site_name: Optional[str] = None,
    ) -> "AppQuery":
        """
        Returns a App Query returning items matching the filter criteria.

        site_id:   Only return Apps associated with the Site IDs in this list.
        id:        Only return Apps with IDs in this list.
        name:      Only return Apps having an ApplicationDefinition with this class name.
        site_path: Only return Apps from Sites having paths containing this substring.
        site_name: Only return Apps from the Site with this unique name.
        """
        kwargs = {k: v for k, v in locals().items() if k not in ["self", "__class__"] and v is not None}
        return AppQuery(manager=self).filter(**kwargs)


class Job(balsam._api.bases.JobBase):
    _create_model_cls = balsam.schemas.job.JobCreate
    _update_model_cls = balsam.schemas.job.JobUpdate
    _read_model_cls = balsam.schemas.job.JobOut
    objects: "JobManager"

    workdir = Field[pathlib.Path]()
    tags = Field[typing.Dict[str, str]]()
    data = Field[typing.Dict[str, typing.Any]]()
    return_code = Field[Optional[int]]()
    num_nodes = Field[int]()
    ranks_per_node = Field[int]()
    threads_per_rank = Field[int]()
    threads_per_core = Field[int]()
    launch_params = Field[typing.Dict[str, str]]()
    gpus_per_rank = Field[float]()
    node_packing_count = Field[int]()
    wall_time_min = Field[int]()
    app_id = Field[int]()
    parent_ids = Field[typing.Set[int]]()
    transfers = Field[typing.Dict[str, balsam.schemas.job.JobTransferItem]]()
    batch_job_id = Field[Optional[int]]()
    state = Field[Optional[balsam.schemas.job.JobState]]()
    state_timestamp = Field[Optional[datetime.datetime]]()
    state_data = Field[Optional[typing.Dict[str, typing.Any]]]()
    pending_file_cleanup = Field[Optional[bool]]()
    id = Field[Optional[int]]()
    last_update = Field[Optional[datetime.datetime]]()

    def __init__(
        self,
        workdir: pathlib.Path,
        app_id: typing.Union[int, str],
        tags: Optional[typing.Dict[str, str]] = None,
        data: Optional[typing.Dict[str, typing.Any]] = None,
        return_code: Optional[int] = None,
        num_nodes: int = 1,
        ranks_per_node: int = 1,
        threads_per_rank: int = 1,
        threads_per_core: int = 1,
        launch_params: Optional[typing.Dict[str, str]] = None,
        gpus_per_rank: float = 0,
        node_packing_count: int = 1,
        wall_time_min: int = 0,
        site_name: Optional[str] = None,
        parameters: Optional[typing.Dict[str, typing.Any]] = None,
        parent_ids: typing.Set[int] = set(),
        transfers: Optional[typing.Dict[str, balsam.schemas.job.JobTransferItem]] = None,
        **kwargs: Any,
    ) -> None:
        """
        Construct a new Job object.  You must eventually call the save() method or
        pass a Job list into Job.objects.bulk_create().

        workdir:            Job path relative to site data/ folder.
        tags:               Custom key:value string tags.
        data:               Arbitrary JSON-able data dictionary.
        return_code:        Return code from last execution of this Job.
        num_nodes:          Number of compute nodes needed.
        ranks_per_node:     Number of MPI processes per node.
        threads_per_rank:   Logical threads per process.
        threads_per_core:   Logical threads per CPU core.
        launch_params:      Optional pass-through parameters to MPI application launcher.
        gpus_per_rank:      Number of GPUs per process.
        node_packing_count: Maximum number of concurrent runs per node.
        wall_time_min:      Optional estimate of Job runtime. All else being equal, longer Jobs tend to run first.
        app_id:             App name, ID, or class
        site_name:          Site name, to disambiguate app defined at multiple Sites.
        parameters:         Parameters passed to App at runtime.
        parent_ids:         Set of parent Job IDs (dependencies).
        transfers:          TransferItem dictionary. One key:JobTransferItem pair for each slot defined on the App.
        """
        _kwargs = {k: v for k, v in locals().items() if k not in ["self", "__class__"] and v is not None}
        _kwargs.update(kwargs)
        return super().__init__(**_kwargs)


class JobQuery(Query[Job]):
    def get(
        self,
        id: Union[typing.List[int], int, None] = None,
        parent_id: Union[typing.List[int], int, None] = None,
        app_id: Optional[int] = None,
        site_id: Union[typing.List[int], int, None] = None,
        batch_job_id: Optional[int] = None,
        last_update_before: Optional[datetime.datetime] = None,
        last_update_after: Optional[datetime.datetime] = None,
        workdir__contains: Optional[str] = None,
        state__ne: Optional[balsam.schemas.job.JobState] = None,
        state: Union[typing.Set[balsam.schemas.job.JobState], balsam.schemas.job.JobState, None] = None,
        tags: Union[typing.List[str], str, None] = None,
        pending_file_cleanup: Optional[bool] = None,
    ) -> Job:
        """
        Retrieve exactly one Job. Raises Job.DoesNotExist
        if no items were found, or Job.MultipleObjectsReturned if
        more than one item matched the query.

        id:                   Only return Jobs with ids in this list.
        parent_id:            Only return Jobs that are children of Jobs with ids in this list.
        app_id:               Only return Jobs associated with this App id.
        site_id:              Only return Jobs associated with these Site ids.
        batch_job_id:         Only return Jobs associated with this BatchJob id.
        last_update_before:   Only return Jobs that were updated before this time (UTC).
        last_update_after:    Only return Jobs that were updated after this time (UTC).
        workdir__contains:    Only return jobs with workdirs containing this string.
        state__ne:            Only return jobs with states not equal to this state.
        state:                Only return jobs in this set of states.
        tags:                 Only return jobs containing these tags (list of KEY:VALUE strings)
        pending_file_cleanup: Only return jobs which have not yet had workdir cleaned.
        """
        kwargs = {k: v for k, v in locals().items() if k not in ["self", "__class__"] and v is not None}
        return self._get(**kwargs)

    def filter(
        self,
        id: Union[typing.List[int], int, None] = None,
        parent_id: Union[typing.List[int], int, None] = None,
        app_id: Optional[int] = None,
        site_id: Union[typing.List[int], int, None] = None,
        batch_job_id: Optional[int] = None,
        last_update_before: Optional[datetime.datetime] = None,
        last_update_after: Optional[datetime.datetime] = None,
        workdir__contains: Optional[str] = None,
        state__ne: Optional[balsam.schemas.job.JobState] = None,
        state: Union[typing.Set[balsam.schemas.job.JobState], balsam.schemas.job.JobState, None] = None,
        tags: Union[typing.List[str], str, None] = None,
        pending_file_cleanup: Optional[bool] = None,
    ) -> "JobQuery":
        """
        Retrieve exactly one Job. Raises Job.DoesNotExist
        if no items were found, or Job.MultipleObjectsReturned if
        more than one item matched the query.

        id:                   Only return Jobs with ids in this list.
        parent_id:            Only return Jobs that are children of Jobs with ids in this list.
        app_id:               Only return Jobs associated with this App id.
        site_id:              Only return Jobs associated with these Site ids.
        batch_job_id:         Only return Jobs associated with this BatchJob id.
        last_update_before:   Only return Jobs that were updated before this time (UTC).
        last_update_after:    Only return Jobs that were updated after this time (UTC).
        workdir__contains:    Only return jobs with workdirs containing this string.
        state__ne:            Only return jobs with states not equal to this state.
        state:                Only return jobs in this set of states.
        tags:                 Only return jobs containing these tags (list of KEY:VALUE strings)
        pending_file_cleanup: Only return jobs which have not yet had workdir cleaned.
        """
        kwargs = {k: v for k, v in locals().items() if k not in ["self", "__class__"] and v is not None}
        return self._filter(**kwargs)

    def update(
        self,
        workdir: Optional[pathlib.Path] = None,
        tags: Optional[typing.Dict[str, str]] = None,
        serialized_parameters: Optional[str] = None,
        data: Optional[typing.Dict[str, typing.Any]] = None,
        return_code: Optional[int] = None,
        num_nodes: Optional[int] = None,
        ranks_per_node: Optional[int] = None,
        threads_per_rank: Optional[int] = None,
        threads_per_core: Optional[int] = None,
        launch_params: Optional[typing.Dict[str, str]] = None,
        gpus_per_rank: Optional[float] = None,
        node_packing_count: Optional[int] = None,
        wall_time_min: Optional[int] = None,
        batch_job_id: Optional[int] = None,
        state: Optional[balsam.schemas.job.JobState] = None,
        state_timestamp: Optional[datetime.datetime] = None,
        state_data: Optional[typing.Dict[str, typing.Any]] = None,
        pending_file_cleanup: Optional[bool] = None,
        serialized_return_value: Optional[str] = None,
        serialized_exception: Optional[str] = None,
    ) -> Union[int, List[Job]]:
        """
        Updates all items selected by this query with the given values.

        workdir:                 Job path relative to the site data/ folder
        tags:                    Custom key:value string tags.
        serialized_parameters:   Encoded parameters dict
        data:                    Arbitrary JSON-able data dictionary.
        return_code:             Return code from last execution of this Job.
        num_nodes:               Number of compute nodes needed.
        ranks_per_node:          Number of MPI processes per node.
        threads_per_rank:        Logical threads per process.
        threads_per_core:        Logical threads per CPU core.
        launch_params:           Optional pass-through parameters to MPI application launcher.
        gpus_per_rank:           Number of GPUs per process.
        node_packing_count:      Maximum number of concurrent runs per node.
        wall_time_min:           Optional estimate of Job runtime. All else being equal, longer Jobs tend to run first.
        batch_job_id:            ID of most recent BatchJob in which this Job ran
        state:                   Job state
        state_timestamp:         Time (UTC) at which Job state change occured
        state_data:              Arbitrary associated state change data for logging
        pending_file_cleanup:    Whether job remains to have workdir cleaned.
        serialized_return_value: Encoded return value
        serialized_exception:    Encoded wrapped Exception
        """
        kwargs = {k: v for k, v in locals().items() if k not in ["self", "__class__"] and v is not None}
        return self._update(**kwargs)

    def order_by(self, field: Optional[balsam.schemas.job.JobOrdering]) -> "JobQuery":
        """
        Order the returned items by this field.
        """
        return self._order_by(field)


class JobManager(balsam._api.bases.JobManagerBase):
    _api_path = "jobs/"
    _model_class = Job
    _query_class = JobQuery
    _bulk_create_enabled = True
    _bulk_update_enabled = True
    _bulk_delete_enabled = True

    def create(
        self,
        workdir: pathlib.Path,
        app_id: typing.Union[int, str],
        tags: Optional[typing.Dict[str, str]] = None,
        data: Optional[typing.Dict[str, typing.Any]] = None,
        return_code: Optional[int] = None,
        num_nodes: int = 1,
        ranks_per_node: int = 1,
        threads_per_rank: int = 1,
        threads_per_core: int = 1,
        launch_params: Optional[typing.Dict[str, str]] = None,
        gpus_per_rank: float = 0,
        node_packing_count: int = 1,
        wall_time_min: int = 0,
        site_name: Optional[str] = None,
        parameters: Optional[typing.Dict[str, typing.Any]] = None,
        parent_ids: typing.Set[int] = set(),
        transfers: Optional[typing.Dict[str, balsam.schemas.job.JobTransferItem]] = None,
    ) -> Job:
        """
        Create a new Job object and save it to the API in one step.

        workdir:            Job path relative to site data/ folder.
        tags:               Custom key:value string tags.
        data:               Arbitrary JSON-able data dictionary.
        return_code:        Return code from last execution of this Job.
        num_nodes:          Number of compute nodes needed.
        ranks_per_node:     Number of MPI processes per node.
        threads_per_rank:   Logical threads per process.
        threads_per_core:   Logical threads per CPU core.
        launch_params:      Optional pass-through parameters to MPI application launcher.
        gpus_per_rank:      Number of GPUs per process.
        node_packing_count: Maximum number of concurrent runs per node.
        wall_time_min:      Optional estimate of Job runtime. All else being equal, longer Jobs tend to run first.
        app_id:             App name, ID, or class
        site_name:          Site name, to disambiguate app defined at multiple Sites.
        parameters:         Parameters passed to App at runtime.
        parent_ids:         Set of parent Job IDs (dependencies).
        transfers:          TransferItem dictionary. One key:JobTransferItem pair for each slot defined on the App.
        """
        kwargs = {k: v for k, v in locals().items() if k not in ["self", "__class__"] and v is not None}
        return super()._create(**kwargs)

    def all(self) -> "JobQuery":
        """
        Returns a Query for all Job items.
        """
        return self._query_class(manager=self)

    def get(
        self,
        id: Union[typing.List[int], int, None] = None,
        parent_id: Union[typing.List[int], int, None] = None,
        app_id: Optional[int] = None,
        site_id: Union[typing.List[int], int, None] = None,
        batch_job_id: Optional[int] = None,
        last_update_before: Optional[datetime.datetime] = None,
        last_update_after: Optional[datetime.datetime] = None,
        workdir__contains: Optional[str] = None,
        state__ne: Optional[balsam.schemas.job.JobState] = None,
        state: Union[typing.Set[balsam.schemas.job.JobState], balsam.schemas.job.JobState, None] = None,
        tags: Union[typing.List[str], str, None] = None,
        pending_file_cleanup: Optional[bool] = None,
    ) -> Job:
        """
        Retrieve exactly one Job. Raises Job.DoesNotExist
        if no items were found, or Job.MultipleObjectsReturned if
        more than one item matched the query.

        id:                   Only return Jobs with ids in this list.
        parent_id:            Only return Jobs that are children of Jobs with ids in this list.
        app_id:               Only return Jobs associated with this App id.
        site_id:              Only return Jobs associated with these Site ids.
        batch_job_id:         Only return Jobs associated with this BatchJob id.
        last_update_before:   Only return Jobs that were updated before this time (UTC).
        last_update_after:    Only return Jobs that were updated after this time (UTC).
        workdir__contains:    Only return jobs with workdirs containing this string.
        state__ne:            Only return jobs with states not equal to this state.
        state:                Only return jobs in this set of states.
        tags:                 Only return jobs containing these tags (list of KEY:VALUE strings)
        pending_file_cleanup: Only return jobs which have not yet had workdir cleaned.
        """
        kwargs = {k: v for k, v in locals().items() if k not in ["self", "__class__"] and v is not None}
        return JobQuery(manager=self).get(**kwargs)

    def filter(
        self,
        id: Union[typing.List[int], int, None] = None,
        parent_id: Union[typing.List[int], int, None] = None,
        app_id: Optional[int] = None,
        site_id: Union[typing.List[int], int, None] = None,
        batch_job_id: Optional[int] = None,
        last_update_before: Optional[datetime.datetime] = None,
        last_update_after: Optional[datetime.datetime] = None,
        workdir__contains: Optional[str] = None,
        state__ne: Optional[balsam.schemas.job.JobState] = None,
        state: Union[typing.Set[balsam.schemas.job.JobState], balsam.schemas.job.JobState, None] = None,
        tags: Union[typing.List[str], str, None] = None,
        pending_file_cleanup: Optional[bool] = None,
    ) -> "JobQuery":
        """
        Returns a Job Query returning items matching the filter criteria.

        id:                   Only return Jobs with ids in this list.
        parent_id:            Only return Jobs that are children of Jobs with ids in this list.
        app_id:               Only return Jobs associated with this App id.
        site_id:              Only return Jobs associated with these Site ids.
        batch_job_id:         Only return Jobs associated with this BatchJob id.
        last_update_before:   Only return Jobs that were updated before this time (UTC).
        last_update_after:    Only return Jobs that were updated after this time (UTC).
        workdir__contains:    Only return jobs with workdirs containing this string.
        state__ne:            Only return jobs with states not equal to this state.
        state:                Only return jobs in this set of states.
        tags:                 Only return jobs containing these tags (list of KEY:VALUE strings)
        pending_file_cleanup: Only return jobs which have not yet had workdir cleaned.
        """
        kwargs = {k: v for k, v in locals().items() if k not in ["self", "__class__"] and v is not None}
        return JobQuery(manager=self).filter(**kwargs)


class BatchJob(balsam._api.bases.BatchJobBase):
    _create_model_cls = balsam.schemas.batchjob.BatchJobCreate
    _update_model_cls = balsam.schemas.batchjob.BatchJobUpdate
    _read_model_cls = balsam.schemas.batchjob.BatchJobOut
    objects: "BatchJobManager"

    num_nodes = Field[int]()
    wall_time_min = Field[int]()
    job_mode = Field[balsam.schemas.batchjob.JobMode]()
    optional_params = Field[typing.Dict[str, str]]()
    filter_tags = Field[typing.Dict[str, str]]()
    partitions = Field[Optional[typing.Union[typing.List[balsam.schemas.batchjob.BatchJobPartition], None]]]()
    site_id = Field[int]()
    project = Field[str]()
    queue = Field[str]()
    scheduler_id = Field[Optional[int]]()
    state = Field[Optional[balsam.schemas.batchjob.BatchJobState]]()
    status_info = Field[Optional[typing.Dict[str, str]]]()
    start_time = Field[Optional[datetime.datetime]]()
    end_time = Field[Optional[datetime.datetime]]()
    id = Field[Optional[int]]()

    def __init__(
        self,
        num_nodes: int,
        wall_time_min: int,
        job_mode: balsam.schemas.batchjob.JobMode,
        site_id: int,
        project: str,
        queue: str,
        optional_params: Optional[typing.Dict[str, str]] = None,
        filter_tags: Optional[typing.Dict[str, str]] = None,
        partitions: Optional[typing.Union[typing.List[balsam.schemas.batchjob.BatchJobPartition], None]] = None,
        **kwargs: Any,
    ) -> None:
        """
        Construct a new BatchJob object.  You must eventually call the save() method or
        pass a BatchJob list into BatchJob.objects.bulk_create().

        num_nodes:       Requested number of nodes for this allocation
        wall_time_min:   Requested wall clock time for this allocation
        job_mode:        Balsam launcher execution mode (if single partition)
        optional_params: Optional pass-through parameters submitted with the batchjob script
        filter_tags:     Only run Jobs containing these tags
        partitions:      Optionally, subdivide an allocation into multiple partitions.
        site_id:         The Site id where this batchjob is submitted
        project:         The project/allocation to charge for this batchjob
        queue:           Which queue the batchjob is submitted on
        """
        _kwargs = {k: v for k, v in locals().items() if k not in ["self", "__class__"] and v is not None}
        _kwargs.update(kwargs)
        return super().__init__(**_kwargs)


class BatchJobQuery(Query[BatchJob]):
    def get(
        self,
        id: Union[typing.List[int], int, None] = None,
        site_id: Union[typing.List[int], int, None] = None,
        state: Union[typing.List[str], str, None] = None,
        scheduler_id: Optional[int] = None,
        queue: Optional[str] = None,
        start_time_before: Optional[datetime.datetime] = None,
        start_time_after: Optional[datetime.datetime] = None,
        end_time_before: Optional[datetime.datetime] = None,
        end_time_after: Optional[datetime.datetime] = None,
        filter_tags: Union[typing.List[str], str, None] = None,
    ) -> BatchJob:
        """
        Retrieve exactly one BatchJob. Raises BatchJob.DoesNotExist
        if no items were found, or BatchJob.MultipleObjectsReturned if
        more than one item matched the query.

        id:                Only return BatchJobs having an id in this list.
        site_id:           Only return batchjobs for Sites in this id list.
        state:             Only return batchjobs having one of these States in this list.
        scheduler_id:      Return the batchjob with this local scheduler id.
        queue:             Only return batchjobs submitted to this queue.
        start_time_before: Only return batchjobs that started before this time (UTC).
        start_time_after:  Only return batchjobs that started after this time (UTC).
        end_time_before:   Only return batchjobs that finished before this time (UTC).
        end_time_after:    Only return batchjobs that finished after this time (UTC).
        filter_tags:       Only return batchjobs processing these tags (list of KEY:VALUE strings).
        """
        kwargs = {k: v for k, v in locals().items() if k not in ["self", "__class__"] and v is not None}
        return self._get(**kwargs)

    def filter(
        self,
        id: Union[typing.List[int], int, None] = None,
        site_id: Union[typing.List[int], int, None] = None,
        state: Union[typing.List[str], str, None] = None,
        scheduler_id: Optional[int] = None,
        queue: Optional[str] = None,
        start_time_before: Optional[datetime.datetime] = None,
        start_time_after: Optional[datetime.datetime] = None,
        end_time_before: Optional[datetime.datetime] = None,
        end_time_after: Optional[datetime.datetime] = None,
        filter_tags: Union[typing.List[str], str, None] = None,
    ) -> "BatchJobQuery":
        """
        Retrieve exactly one BatchJob. Raises BatchJob.DoesNotExist
        if no items were found, or BatchJob.MultipleObjectsReturned if
        more than one item matched the query.

        id:                Only return BatchJobs having an id in this list.
        site_id:           Only return batchjobs for Sites in this id list.
        state:             Only return batchjobs having one of these States in this list.
        scheduler_id:      Return the batchjob with this local scheduler id.
        queue:             Only return batchjobs submitted to this queue.
        start_time_before: Only return batchjobs that started before this time (UTC).
        start_time_after:  Only return batchjobs that started after this time (UTC).
        end_time_before:   Only return batchjobs that finished before this time (UTC).
        end_time_after:    Only return batchjobs that finished after this time (UTC).
        filter_tags:       Only return batchjobs processing these tags (list of KEY:VALUE strings).
        """
        kwargs = {k: v for k, v in locals().items() if k not in ["self", "__class__"] and v is not None}
        return self._filter(**kwargs)

    def update(
        self,
        scheduler_id: Optional[int] = None,
        state: Optional[balsam.schemas.batchjob.BatchJobState] = None,
        status_info: Optional[typing.Dict[str, str]] = None,
        start_time: Optional[datetime.datetime] = None,
        end_time: Optional[datetime.datetime] = None,
    ) -> Union[int, List[BatchJob]]:
        """
        Updates all items selected by this query with the given values.

        scheduler_id: The local HPC scheduler's ID for this batchjob
        state:        Status of this batchjob in the local HPC scheduler
        status_info:  Arbitrary status info
        start_time:   BatchJob execution start time
        end_time:     BatchJob execution end time
        """
        kwargs = {k: v for k, v in locals().items() if k not in ["self", "__class__"] and v is not None}
        return self._update(**kwargs)

    def order_by(self, field: Optional[balsam.schemas.batchjob.BatchJobOrdering]) -> "BatchJobQuery":
        """
        Order the returned items by this field.
        """
        return self._order_by(field)


class BatchJobManager(balsam._api.bases.BatchJobManagerBase):
    _api_path = "batch-jobs/"
    _model_class = BatchJob
    _query_class = BatchJobQuery
    _bulk_create_enabled = False
    _bulk_update_enabled = True
    _bulk_delete_enabled = False

    def create(
        self,
        num_nodes: int,
        wall_time_min: int,
        job_mode: balsam.schemas.batchjob.JobMode,
        site_id: int,
        project: str,
        queue: str,
        optional_params: Optional[typing.Dict[str, str]] = None,
        filter_tags: Optional[typing.Dict[str, str]] = None,
        partitions: Optional[typing.Union[typing.List[balsam.schemas.batchjob.BatchJobPartition], None]] = None,
    ) -> BatchJob:
        """
        Create a new BatchJob object and save it to the API in one step.

        num_nodes:       Requested number of nodes for this allocation
        wall_time_min:   Requested wall clock time for this allocation
        job_mode:        Balsam launcher execution mode (if single partition)
        optional_params: Optional pass-through parameters submitted with the batchjob script
        filter_tags:     Only run Jobs containing these tags
        partitions:      Optionally, subdivide an allocation into multiple partitions.
        site_id:         The Site id where this batchjob is submitted
        project:         The project/allocation to charge for this batchjob
        queue:           Which queue the batchjob is submitted on
        """
        kwargs = {k: v for k, v in locals().items() if k not in ["self", "__class__"] and v is not None}
        return super()._create(**kwargs)

    def all(self) -> "BatchJobQuery":
        """
        Returns a Query for all BatchJob items.
        """
        return self._query_class(manager=self)

    def get(
        self,
        id: Union[typing.List[int], int, None] = None,
        site_id: Union[typing.List[int], int, None] = None,
        state: Union[typing.List[str], str, None] = None,
        scheduler_id: Optional[int] = None,
        queue: Optional[str] = None,
        start_time_before: Optional[datetime.datetime] = None,
        start_time_after: Optional[datetime.datetime] = None,
        end_time_before: Optional[datetime.datetime] = None,
        end_time_after: Optional[datetime.datetime] = None,
        filter_tags: Union[typing.List[str], str, None] = None,
    ) -> BatchJob:
        """
        Retrieve exactly one BatchJob. Raises BatchJob.DoesNotExist
        if no items were found, or BatchJob.MultipleObjectsReturned if
        more than one item matched the query.

        id:                Only return BatchJobs having an id in this list.
        site_id:           Only return batchjobs for Sites in this id list.
        state:             Only return batchjobs having one of these States in this list.
        scheduler_id:      Return the batchjob with this local scheduler id.
        queue:             Only return batchjobs submitted to this queue.
        start_time_before: Only return batchjobs that started before this time (UTC).
        start_time_after:  Only return batchjobs that started after this time (UTC).
        end_time_before:   Only return batchjobs that finished before this time (UTC).
        end_time_after:    Only return batchjobs that finished after this time (UTC).
        filter_tags:       Only return batchjobs processing these tags (list of KEY:VALUE strings).
        """
        kwargs = {k: v for k, v in locals().items() if k not in ["self", "__class__"] and v is not None}
        return BatchJobQuery(manager=self).get(**kwargs)

    def filter(
        self,
        id: Union[typing.List[int], int, None] = None,
        site_id: Union[typing.List[int], int, None] = None,
        state: Union[typing.List[str], str, None] = None,
        scheduler_id: Optional[int] = None,
        queue: Optional[str] = None,
        start_time_before: Optional[datetime.datetime] = None,
        start_time_after: Optional[datetime.datetime] = None,
        end_time_before: Optional[datetime.datetime] = None,
        end_time_after: Optional[datetime.datetime] = None,
        filter_tags: Union[typing.List[str], str, None] = None,
    ) -> "BatchJobQuery":
        """
        Returns a BatchJob Query returning items matching the filter criteria.

        id:                Only return BatchJobs having an id in this list.
        site_id:           Only return batchjobs for Sites in this id list.
        state:             Only return batchjobs having one of these States in this list.
        scheduler_id:      Return the batchjob with this local scheduler id.
        queue:             Only return batchjobs submitted to this queue.
        start_time_before: Only return batchjobs that started before this time (UTC).
        start_time_after:  Only return batchjobs that started after this time (UTC).
        end_time_before:   Only return batchjobs that finished before this time (UTC).
        end_time_after:    Only return batchjobs that finished after this time (UTC).
        filter_tags:       Only return batchjobs processing these tags (list of KEY:VALUE strings).
        """
        kwargs = {k: v for k, v in locals().items() if k not in ["self", "__class__"] and v is not None}
        return BatchJobQuery(manager=self).filter(**kwargs)


class Session(balsam._api.bases.SessionBase):
    _create_model_cls = balsam.schemas.session.SessionCreate
    _update_model_cls = None
    _read_model_cls = balsam.schemas.session.SessionOut
    objects: "SessionManager"

    site_id = Field[int]()
    batch_job_id = Field[Optional[int]]()
    id = Field[Optional[int]]()
    heartbeat = Field[Optional[datetime.datetime]]()

    def __init__(
        self,
        site_id: int,
        batch_job_id: Optional[int] = None,
        **kwargs: Any,
    ) -> None:
        """
        Construct a new Session object.  You must eventually call the save() method or
        pass a Session list into Session.objects.bulk_create().

        site_id:      Site id of the running Session
        batch_job_id: Associated batchjob id
        """
        _kwargs = {k: v for k, v in locals().items() if k not in ["self", "__class__"] and v is not None}
        _kwargs.update(kwargs)
        return super().__init__(**_kwargs)


class SessionQuery(Query[Session]):
    def get(
        self,
        id: Union[typing.List[int], int, None] = None,
    ) -> Session:
        """
        Retrieve exactly one Session. Raises Session.DoesNotExist
        if no items were found, or Session.MultipleObjectsReturned if
        more than one item matched the query.

        id: Only return Sessions having an id in this list.
        """
        kwargs = {k: v for k, v in locals().items() if k not in ["self", "__class__"] and v is not None}
        return self._get(**kwargs)

    def filter(
        self,
        id: Union[typing.List[int], int, None] = None,
    ) -> "SessionQuery":
        """
        Retrieve exactly one Session. Raises Session.DoesNotExist
        if no items were found, or Session.MultipleObjectsReturned if
        more than one item matched the query.

        id: Only return Sessions having an id in this list.
        """
        kwargs = {k: v for k, v in locals().items() if k not in ["self", "__class__"] and v is not None}
        return self._filter(**kwargs)


class SessionManager(balsam._api.bases.SessionManagerBase):
    _api_path = "sessions/"
    _model_class = Session
    _query_class = SessionQuery
    _bulk_create_enabled = False
    _bulk_update_enabled = False
    _bulk_delete_enabled = False

    def create(
        self,
        site_id: int,
        batch_job_id: Optional[int] = None,
    ) -> Session:
        """
        Create a new Session object and save it to the API in one step.

        site_id:      Site id of the running Session
        batch_job_id: Associated batchjob id
        """
        kwargs = {k: v for k, v in locals().items() if k not in ["self", "__class__"] and v is not None}
        return super()._create(**kwargs)

    def all(self) -> "SessionQuery":
        """
        Returns a Query for all Session items.
        """
        return self._query_class(manager=self)

    def get(
        self,
        id: Union[typing.List[int], int, None] = None,
    ) -> Session:
        """
        Retrieve exactly one Session. Raises Session.DoesNotExist
        if no items were found, or Session.MultipleObjectsReturned if
        more than one item matched the query.

        id: Only return Sessions having an id in this list.
        """
        kwargs = {k: v for k, v in locals().items() if k not in ["self", "__class__"] and v is not None}
        return SessionQuery(manager=self).get(**kwargs)

    def filter(
        self,
        id: Union[typing.List[int], int, None] = None,
    ) -> "SessionQuery":
        """
        Returns a Session Query returning items matching the filter criteria.

        id: Only return Sessions having an id in this list.
        """
        kwargs = {k: v for k, v in locals().items() if k not in ["self", "__class__"] and v is not None}
        return SessionQuery(manager=self).filter(**kwargs)


class TransferItem(balsam._api.bases.TransferItemBase):
    _create_model_cls = None
    _update_model_cls = balsam.schemas.transfer.TransferItemUpdate
    _read_model_cls = balsam.schemas.transfer.TransferItemOut
    objects: "TransferItemManager"

    state = Field[balsam.schemas.transfer.TransferItemState]()
    task_id = Field[str]()
    transfer_info = Field[typing.Dict[str, typing.Any]]()
    id = Field[int]()
    job_id = Field[int]()
    direction = Field[balsam.schemas.transfer.TransferDirection]()
    local_path = Field[pathlib.Path]()
    remote_path = Field[pathlib.Path]()
    location_alias = Field[str]()
    recursive = Field[bool]()


class TransferItemQuery(Query[TransferItem]):
    def get(
        self,
        id: Union[typing.List[int], int, None] = None,
        site_id: Optional[int] = None,
        job_id: Union[typing.List[int], int, None] = None,
        state: Union[
            typing.Set[balsam.schemas.transfer.TransferItemState], balsam.schemas.transfer.TransferItemState, None
        ] = None,
        direction: Optional[balsam.schemas.transfer.TransferDirection] = None,
        job_state: Optional[str] = None,
        tags: Union[typing.List[str], str, None] = None,
    ) -> TransferItem:
        """
        Retrieve exactly one TransferItem. Raises TransferItem.DoesNotExist
        if no items were found, or TransferItem.MultipleObjectsReturned if
        more than one item matched the query.

        id:        Only return transfer items with IDs in this list.
        site_id:   Only return transfer items associated with this Site id.
        job_id:    Only return transfer items associated with this Job id list.
        state:     Only return transfer items in this set of states.
        direction: Only return items in this transfer direction.
        job_state: Only return transfer items for Jobs having this state.
        tags:      Only return transfer items for Jobs having these tags (list of KEY:VALUE strings).
        """
        kwargs = {k: v for k, v in locals().items() if k not in ["self", "__class__"] and v is not None}
        return self._get(**kwargs)

    def filter(
        self,
        id: Union[typing.List[int], int, None] = None,
        site_id: Optional[int] = None,
        job_id: Union[typing.List[int], int, None] = None,
        state: Union[
            typing.Set[balsam.schemas.transfer.TransferItemState], balsam.schemas.transfer.TransferItemState, None
        ] = None,
        direction: Optional[balsam.schemas.transfer.TransferDirection] = None,
        job_state: Optional[str] = None,
        tags: Union[typing.List[str], str, None] = None,
    ) -> "TransferItemQuery":
        """
        Retrieve exactly one TransferItem. Raises TransferItem.DoesNotExist
        if no items were found, or TransferItem.MultipleObjectsReturned if
        more than one item matched the query.

        id:        Only return transfer items with IDs in this list.
        site_id:   Only return transfer items associated with this Site id.
        job_id:    Only return transfer items associated with this Job id list.
        state:     Only return transfer items in this set of states.
        direction: Only return items in this transfer direction.
        job_state: Only return transfer items for Jobs having this state.
        tags:      Only return transfer items for Jobs having these tags (list of KEY:VALUE strings).
        """
        kwargs = {k: v for k, v in locals().items() if k not in ["self", "__class__"] and v is not None}
        return self._filter(**kwargs)

    def update(
        self,
        state: Optional[balsam.schemas.transfer.TransferItemState] = None,
        task_id: Optional[str] = None,
        transfer_info: Optional[typing.Dict[str, typing.Any]] = None,
    ) -> Union[int, List[TransferItem]]:
        """
        Updates all items selected by this query with the given values.

        state:         Status of this transfer item
        task_id:       Transfer Task ID used to lookup transfer item status
        transfer_info: Arbitrary transfer state info
        """
        kwargs = {k: v for k, v in locals().items() if k not in ["self", "__class__"] and v is not None}
        return self._update(**kwargs)


class TransferItemManager(balsam._api.bases.TransferItemManagerBase):
    _api_path = "transfers/"
    _model_class = TransferItem
    _query_class = TransferItemQuery
    _bulk_create_enabled = False
    _bulk_update_enabled = True
    _bulk_delete_enabled = False

    def all(self) -> "TransferItemQuery":
        """
        Returns a Query for all TransferItem items.
        """
        return self._query_class(manager=self)

    def get(
        self,
        id: Union[typing.List[int], int, None] = None,
        site_id: Optional[int] = None,
        job_id: Union[typing.List[int], int, None] = None,
        state: Union[
            typing.Set[balsam.schemas.transfer.TransferItemState], balsam.schemas.transfer.TransferItemState, None
        ] = None,
        direction: Optional[balsam.schemas.transfer.TransferDirection] = None,
        job_state: Optional[str] = None,
        tags: Union[typing.List[str], str, None] = None,
    ) -> TransferItem:
        """
        Retrieve exactly one TransferItem. Raises TransferItem.DoesNotExist
        if no items were found, or TransferItem.MultipleObjectsReturned if
        more than one item matched the query.

        id:        Only return transfer items with IDs in this list.
        site_id:   Only return transfer items associated with this Site id.
        job_id:    Only return transfer items associated with this Job id list.
        state:     Only return transfer items in this set of states.
        direction: Only return items in this transfer direction.
        job_state: Only return transfer items for Jobs having this state.
        tags:      Only return transfer items for Jobs having these tags (list of KEY:VALUE strings).
        """
        kwargs = {k: v for k, v in locals().items() if k not in ["self", "__class__"] and v is not None}
        return TransferItemQuery(manager=self).get(**kwargs)

    def filter(
        self,
        id: Union[typing.List[int], int, None] = None,
        site_id: Optional[int] = None,
        job_id: Union[typing.List[int], int, None] = None,
        state: Union[
            typing.Set[balsam.schemas.transfer.TransferItemState], balsam.schemas.transfer.TransferItemState, None
        ] = None,
        direction: Optional[balsam.schemas.transfer.TransferDirection] = None,
        job_state: Optional[str] = None,
        tags: Union[typing.List[str], str, None] = None,
    ) -> "TransferItemQuery":
        """
        Returns a TransferItem Query returning items matching the filter criteria.

        id:        Only return transfer items with IDs in this list.
        site_id:   Only return transfer items associated with this Site id.
        job_id:    Only return transfer items associated with this Job id list.
        state:     Only return transfer items in this set of states.
        direction: Only return items in this transfer direction.
        job_state: Only return transfer items for Jobs having this state.
        tags:      Only return transfer items for Jobs having these tags (list of KEY:VALUE strings).
        """
        kwargs = {k: v for k, v in locals().items() if k not in ["self", "__class__"] and v is not None}
        return TransferItemQuery(manager=self).filter(**kwargs)


class EventLog(balsam._api.bases.EventLogBase):
    _create_model_cls = None
    _update_model_cls = None
    _read_model_cls = balsam.schemas.logevent.LogEventOut
    objects: "EventLogManager"

    id = Field[int]()
    job_id = Field[int]()
    timestamp = Field[datetime.datetime]()
    from_state = Field[str]()
    to_state = Field[str]()
    data = Field[typing.Dict[str, typing.Any]]()


class EventLogQuery(Query[EventLog]):
    def get(
        self,
        id: Union[typing.List[int], int, None] = None,
        job_id: Union[typing.List[int], int, None] = None,
        batch_job_id: Optional[int] = None,
        scheduler_id: Optional[int] = None,
        tags: Union[typing.List[str], str, None] = None,
        data: Union[typing.List[str], str, None] = None,
        timestamp_before: Optional[datetime.datetime] = None,
        timestamp_after: Optional[datetime.datetime] = None,
        from_state: Optional[str] = None,
        to_state: Optional[str] = None,
    ) -> EventLog:
        """
        Retrieve exactly one EventLog. Raises EventLog.DoesNotExist
        if no items were found, or EventLog.MultipleObjectsReturned if
        more than one item matched the query.

        id:               Only return EventLogs having an id in this list.
        job_id:           Only return Events associated with Job IDs in this list.
        batch_job_id:     Only return Events associated this BatchJob id.
        scheduler_id:     Only return Events associated with this HPC scheduler job ID.
        tags:             Only return Events for Jobs containing these tags (list of KEY:VALUE strings)
        data:             Only return Events containing this data (list of KEY:VALUE strings)
        timestamp_before: Only return Events before this time (UTC).
        timestamp_after:  Only return Events that occured after this time (UTC).
        from_state:       Only return Events transitioning from this Job state.
        to_state:         Only return Events transitioning to this Job state.
        """
        kwargs = {k: v for k, v in locals().items() if k not in ["self", "__class__"] and v is not None}
        return self._get(**kwargs)

    def filter(
        self,
        id: Union[typing.List[int], int, None] = None,
        job_id: Union[typing.List[int], int, None] = None,
        batch_job_id: Optional[int] = None,
        scheduler_id: Optional[int] = None,
        tags: Union[typing.List[str], str, None] = None,
        data: Union[typing.List[str], str, None] = None,
        timestamp_before: Optional[datetime.datetime] = None,
        timestamp_after: Optional[datetime.datetime] = None,
        from_state: Optional[str] = None,
        to_state: Optional[str] = None,
    ) -> "EventLogQuery":
        """
        Retrieve exactly one EventLog. Raises EventLog.DoesNotExist
        if no items were found, or EventLog.MultipleObjectsReturned if
        more than one item matched the query.

        id:               Only return EventLogs having an id in this list.
        job_id:           Only return Events associated with Job IDs in this list.
        batch_job_id:     Only return Events associated this BatchJob id.
        scheduler_id:     Only return Events associated with this HPC scheduler job ID.
        tags:             Only return Events for Jobs containing these tags (list of KEY:VALUE strings)
        data:             Only return Events containing this data (list of KEY:VALUE strings)
        timestamp_before: Only return Events before this time (UTC).
        timestamp_after:  Only return Events that occured after this time (UTC).
        from_state:       Only return Events transitioning from this Job state.
        to_state:         Only return Events transitioning to this Job state.
        """
        kwargs = {k: v for k, v in locals().items() if k not in ["self", "__class__"] and v is not None}
        return self._filter(**kwargs)

    def order_by(self, field: Optional[balsam.schemas.logevent.EventOrdering]) -> "EventLogQuery":
        """
        Order the returned items by this field.
        """
        return self._order_by(field)


class EventLogManager(balsam._api.bases.EventLogManagerBase):
    _api_path = "events/"
    _model_class = EventLog
    _query_class = EventLogQuery
    _bulk_create_enabled = False
    _bulk_update_enabled = False
    _bulk_delete_enabled = False

    def all(self) -> "EventLogQuery":
        """
        Returns a Query for all EventLog items.
        """
        return self._query_class(manager=self)

    def get(
        self,
        id: Union[typing.List[int], int, None] = None,
        job_id: Union[typing.List[int], int, None] = None,
        batch_job_id: Optional[int] = None,
        scheduler_id: Optional[int] = None,
        tags: Union[typing.List[str], str, None] = None,
        data: Union[typing.List[str], str, None] = None,
        timestamp_before: Optional[datetime.datetime] = None,
        timestamp_after: Optional[datetime.datetime] = None,
        from_state: Optional[str] = None,
        to_state: Optional[str] = None,
    ) -> EventLog:
        """
        Retrieve exactly one EventLog. Raises EventLog.DoesNotExist
        if no items were found, or EventLog.MultipleObjectsReturned if
        more than one item matched the query.

        id:               Only return EventLogs having an id in this list.
        job_id:           Only return Events associated with Job IDs in this list.
        batch_job_id:     Only return Events associated this BatchJob id.
        scheduler_id:     Only return Events associated with this HPC scheduler job ID.
        tags:             Only return Events for Jobs containing these tags (list of KEY:VALUE strings)
        data:             Only return Events containing this data (list of KEY:VALUE strings)
        timestamp_before: Only return Events before this time (UTC).
        timestamp_after:  Only return Events that occured after this time (UTC).
        from_state:       Only return Events transitioning from this Job state.
        to_state:         Only return Events transitioning to this Job state.
        """
        kwargs = {k: v for k, v in locals().items() if k not in ["self", "__class__"] and v is not None}
        return EventLogQuery(manager=self).get(**kwargs)

    def filter(
        self,
        id: Union[typing.List[int], int, None] = None,
        job_id: Union[typing.List[int], int, None] = None,
        batch_job_id: Optional[int] = None,
        scheduler_id: Optional[int] = None,
        tags: Union[typing.List[str], str, None] = None,
        data: Union[typing.List[str], str, None] = None,
        timestamp_before: Optional[datetime.datetime] = None,
        timestamp_after: Optional[datetime.datetime] = None,
        from_state: Optional[str] = None,
        to_state: Optional[str] = None,
    ) -> "EventLogQuery":
        """
        Returns a EventLog Query returning items matching the filter criteria.

        id:               Only return EventLogs having an id in this list.
        job_id:           Only return Events associated with Job IDs in this list.
        batch_job_id:     Only return Events associated this BatchJob id.
        scheduler_id:     Only return Events associated with this HPC scheduler job ID.
        tags:             Only return Events for Jobs containing these tags (list of KEY:VALUE strings)
        data:             Only return Events containing this data (list of KEY:VALUE strings)
        timestamp_before: Only return Events before this time (UTC).
        timestamp_after:  Only return Events that occured after this time (UTC).
        from_state:       Only return Events transitioning from this Job state.
        to_state:         Only return Events transitioning to this Job state.
        """
        kwargs = {k: v for k, v in locals().items() if k not in ["self", "__class__"] and v is not None}
        return EventLogQuery(manager=self).filter(**kwargs)<|MERGE_RESOLUTION|>--- conflicted
+++ resolved
@@ -1,10 +1,5 @@
-<<<<<<< HEAD
-# This file was auto-generated via /home/misha/balsam/.venv/bin/python balsam/schemas/api_generator.py
-# [git rev 46088d4]
-=======
 # This file was auto-generated via /Users/turam/opt/miniconda3/bin/python balsam/schemas/api_generator.py
 # [git rev 8578c92]
->>>>>>> 2b63d838
 # Do *not* make changes to the API by changing this file!
 
 import datetime
