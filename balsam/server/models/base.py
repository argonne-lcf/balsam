--- conflicted
+++ resolved
@@ -10,11 +10,8 @@
 auth = settings.auth.get_auth_method()
 
 import balsam.server
-<<<<<<< HEAD
 from balsam import schemas
-=======
 from balsam.schemas.user import UserOut
->>>>>>> 64093ba5
 
 logger = logging.getLogger(__name__)
 
@@ -36,11 +33,7 @@
     return _engine
 
 
-<<<<<<< HEAD
-def get_session(user: schemas.UserOut = Depends(auth)) -> Iterator[orm.Session]:
-=======
 def get_session(user: Optional[UserOut] = None) -> orm.Session:
->>>>>>> 64093ba5
     global _Session
     if _Session is None:
         _Session = orm.sessionmaker(bind=get_engine(user))
