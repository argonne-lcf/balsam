[metadata]
name = balsam-flow
version = attr: balsam.__version__
description = HPC Workflows & Edge Service
long_description = file: README.md, LICENSE.md
long_description_content_type=text/markdown

url = https://balsam.readthedocs.io
project_urls = 
    Source = https://github.com/balsam-alcf/balsam
    Documentation = https://balsam.readthedocs.io

author = Misha Salim, Thomas Uram, Taylor Childers
author_email = msalim@anl.gov
license = BSD 3-Clause License
keywords = workflows, hpc, scientific, workflow
classifiers = 
    Programming Language :: Python :: 3.6
    Programming Language :: Python :: 3.7
    Framework :: Django
    Development Status :: 5 - Production/Stable
    License :: OSI Approved :: BSD License
    Intended Audience :: Science/Research
    Topic :: Scientific/Engineering

[options]
packages= find:
setup_requires =
    setuptools>=39.2
install_requires = 
<<<<<<< HEAD
    django==2.1.1
    python-dateutil
=======
    django>=2.1.1
>>>>>>> 6d646ebe
    jinja2
    psycopg2-binary
    mpi4py
    sphinx
    sphinx_rtd_theme
    numpy
python_requires = >=3.6
scripts = 
    balsam/scripts/balsamactivate
    balsam/scripts/balsamdeactivate
    balsam/scripts/bcd

[options.packages.find]
exclude =
    tests
    docs
    
[options.package_data]
balsam =
    django_config/*.json
    django_config/*.ini
    django_config/job-templates/*.tmpl

[options.entry_points]
console_scripts =
    balsam=balsam.scripts.cli:main<|MERGE_RESOLUTION|>--- conflicted
+++ resolved
@@ -28,12 +28,8 @@
 setup_requires =
     setuptools>=39.2
 install_requires = 
-<<<<<<< HEAD
-    django==2.1.1
+    django>=2.1.1
     python-dateutil
-=======
-    django>=2.1.1
->>>>>>> 6d646ebe
     jinja2
     psycopg2-binary
     mpi4py
