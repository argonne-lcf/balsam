--- conflicted
+++ resolved
@@ -120,25 +120,6 @@
             parameters=parameters,
         )
 
-<<<<<<< HEAD
-    def on_start(self) -> None:
-        username = f"user{uuid.uuid4()}"
-        password = "foo"
-        cred = {"username": username, "password": password}
-        self.client.post("/" + urls.PASSWORD_REGISTER, json=cred)
-
-        resp = self.client.post("/" + urls.PASSWORD_LOGIN, data=cred)
-        access_token = resp.json()["access_token"]
-        self.client.headers["Authorization"] = f"Bearer {access_token}"
-
-        resp = self.client.post(
-            "/sites",
-            json={
-                "name": "thetalogin4",
-                "path": f"/path/to/site/{username}",
-                "transfer_locations": {},
-            },
-=======
     @task(3)
     def app_list(self) -> None:
         list(self.App.objects.all())
@@ -192,7 +173,6 @@
             num_nodes=simulated_nodes,
             wall_time_min=30,
             job_mode="mpi",
->>>>>>> b0c90870
         )
         # create session
         sess = self.Session.objects.create(batch_job_id=batch_job.id, site_id=site.id)
