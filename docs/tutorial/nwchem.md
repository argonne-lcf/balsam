--- conflicted
+++ resolved
@@ -1,15 +1,3 @@
-<<<<<<< HEAD
-Even if you are not interested in Chemistry, this tutorial illustrates
-several important Balsam concepts:
-
- -   Setting up an Application that requires several modules to run
- -   Pre-processing to generate input files
- -   Post-processing to parse and store calculation results
- -   Storing JSON data with PostgreSQL
- -   Creating a large parameter sweep-type ensemble
- -   Adding a reduce-step job using
-     `dag.add_dependency()`
-=======
 # NWChem: Parameter Sweep and Pre/Post-processing
 
 Even if you are not interested in Chemistry, this tutorial illustrates
@@ -21,7 +9,6 @@
   -   Storing JSON data with PostgreSQL
   -   Creating a large parameter sweep-type ensemble
   -   Adding a reduce-type (summary) job using `dag.add_dependency()`
->>>>>>> d3ae5b80
 
 Water HF/6-31G Potential Energy Scan
 ------------------------------------
