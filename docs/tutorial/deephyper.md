--- conflicted
+++ resolved
@@ -1,36 +1,21 @@
-<<<<<<< HEAD
-=======
 # DeepHyper: Hyperparameter Search on Theta
 
->>>>>>> d3ae5b80
 Keras MNIST-MLP Benchmark
 -------------------------
 
-Let's search for optimal hyperparameters in the Keras [MNIST multilayer
-perceptron
-benchmark](https://github.com/keras-team/keras/blob/master/examples/mnist_mlp.py).
+Let's search for optimal hyperparameters in the Keras 
+[MNIST multilayer perceptron benchmark](https://github.com/keras-team/keras/blob/master/examples/mnist_mlp.py).
 Notice the top-level comment: "there is *a lot* of margin for parameter
-<<<<<<< HEAD
 tuning," which underscores how much even a simple model can benefit from
 hyperparameter optimization.
 
 To start on Theta, let's set up a clean workspace and download the Keras
-=======
-tuning," which underscores how much even a simple model can benefit
-from hyperparameter optimization.
-
-To start, let's set up a clean workspace and download the Keras
->>>>>>> d3ae5b80
 benchmark model and MNIST data.
 
-```console
+```bash
 # Create a new workspace with a Balsam DB
-<<<<<<< HEAD
 $ module unload balsam   # unload Balsam module: we want to use deephyper which comes with everything
 $ module load deephyper/0.1.6  #  includes Balsam, Tensorflow, Keras, etc...
-=======
-$ module load deephyper/0.0.6
->>>>>>> d3ae5b80
 $ rm -r ~/.balsam # reset default settings (for now)
 $ mkdir ~/dh-tutorial
 $ cd ~/dh-tutorial
@@ -52,13 +37,8 @@
 arbitrary choices for hyperparameters that we'd like to vary,
 highlighted in the lines below:
 
-<<<<<<< HEAD
-``` {.python}
+```python
 batch_size = 128 # **
-=======
-```python
-batch_size = 128
->>>>>>> d3ae5b80
 num_classes = 10
 epochs = 20
 
@@ -127,7 +107,6 @@
 )
 ```
 
-<<<<<<< HEAD
 Notice that the call to `Problem.add_dim()` takes two arguments:
 
    -   the hyperparameter name
@@ -144,20 +123,6 @@
 
 The call to `Problem.add_starting_point()` allows us to pass reference configurations that
 will run before any new hyperparameters are sampled in the search.
-=======
-Notice that the call to `Problem.add_dim()` takes three arguments:
-
-  -   the hyperparameter name
-  -   the hyperparameter **range**
-  -   the hyperparameter reference value (optional)
-
-DeepHyper automatically recognizes the hyperparmeter **type** based on
-the range.  There are three possibilities:
-
-  -   **Discrete:** pair of integers (as in `log2_batch_size`)
-  -   **Continuous:** pair of floating-point numbers (as in `dropout_1`)
-  -   **Categorical:** list of any JSON-serializable data, like strings (as in `optimizer_type`)
->>>>>>> d3ae5b80
 
 Now all we have to do is adjust our model code to accept various points
 in this space, rather than using the fixed set of hyperparmeters in the
@@ -249,7 +214,6 @@
 Launch an Experiment
 --------------------
 
-<<<<<<< HEAD
 The deephyper Theta module has a convenience script included for quick
 generation of DeepHyper Async Bayesian Model Search (AMBS) search jobs.
 Simply pass the paths to the `mnist_mlp_run.py` script (containing
@@ -257,15 +221,6 @@
 
 ```bash
 $ deephyper balsam-submit -p problem.py -r mnist_mlp_run.py -t 20 -q debug-cache-quad -n 2 -A datascience -j serial hps test-mnist
-=======
-We need to define a job based on the Asynchronous Model-Based Search (AMBS) algorithm in
-DeepHyper.  Simply pass the paths to the **mnist\_mlp\_dh.py** script (containing the
-**run()** function) and the **problem.py** file as follows:
-
-```console
-$ balsam app --name AMBS --exec "$(which python) -m deephyper.search.hps.ambs"
-$ balsam job --name mnist --application AMBS --workflow MNIST --args '--evaluator balsam --problem problem.py --run mnist_mlp_dh.py
->>>>>>> d3ae5b80
 ```
 
 The positional arguments `hps` and `test-mnist` denote a Hyperparameter search
@@ -275,15 +230,9 @@
 ls`.  Finally, the launcher script is automatically submitted to Cobalt for the requested
 nodes and walltime in serial job mode (`-j serial`).
 
-<<<<<<< HEAD
 When the job starts running, the DeepHyper execution backend will use the
 Balsam API to identify how many compute nodes are available and spawn
 model evaluation tasks dynamically.
-=======
-```console
-$ balsam submit-launch -n 8 -t 60 -A Project -q Queue --job-mode=serial
-```
->>>>>>> d3ae5b80
 
 Monitor Execution and Check Results
 -----------------------------------
@@ -295,11 +244,7 @@
 results in CSV or JSON format. Notice the objective value in the
 second-to-last column of the `results.csv` file.
 
-<<<<<<< HEAD
 ```bash
-=======
-```console
->>>>>>> d3ae5b80
 $ balsam ls
                               job_id |        name |        workflow | application |   state
 --------------------------------------------------------------------------------------------
@@ -307,19 +252,11 @@
 
 $ . bcd 806
 $ balsam ls
-<<<<<<< HEAD
                               job_id |        name |        workflow |      application |        state
 ------------------------------------------------------------------------------------------------------
 33ae4062-5a48-4602-8f98-fb645dd0b10a | task0       | mnist_mlp_dh.py | mnist_mlp_dh.run | JOB_FINISHED
 806aa9a8-5028-4409-97c8-4971feb6aa87 | run05-01-19 | mnist_mlp_dh.py | ambs             | RUNNING
 2026a35a-a686-4d34-b6b1-f870514fe0a3 | task1       | mnist_mlp_dh.py | mnist_mlp_dh.run | RUNNING
-=======
-                                  job_id |        name |        workflow |      application |        state
-------------------------------------------------------------------------------------------------------
-    33ae4062-5a48-4602-8f98-fb645dd0b10a | task0       | mnist_mlp_dh.py | mnist_mlp_dh.run | JOB_FINISHED
-    806aa9a8-5028-4409-97c8-4971feb6aa87 | run05-01-19 | mnist_mlp_dh.py | ambs             | RUNNING
-    2026a35a-a686-4d34-b6b1-f870514fe0a3 | task1       | mnist_mlp_dh.py | mnist_mlp_dh.run | RUNNING
->>>>>>> d3ae5b80
 
 $ ls
 deephyper.log  results.csv  results.json  run05-01-19.out
